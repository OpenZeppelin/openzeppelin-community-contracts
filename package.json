--- conflicted
+++ resolved
@@ -17,13 +17,8 @@
     "prepare-docs": "scripts/prepare-docs.sh",
     "lint": "npm run lint:js && npm run lint:sol",
     "lint:fix": "npm run lint:js:fix && npm run lint:sol:fix",
-<<<<<<< HEAD
-    "lint:js": "prettier --log-level warn '**/*.{js,ts}' --check && eslint .",
-    "lint:js:fix": "prettier --log-level warn '**/*.{js,ts}' --write && eslint . --fix",
-=======
     "lint:js": "prettier --log-level warn '**/*.{js,ts}' --check && eslint . --ignore-pattern lib/",
     "lint:js:fix": "prettier --log-level warn '**/*.{js,ts}' --write && eslint . --fix --ignore-pattern lib/",
->>>>>>> dcebe28b
     "lint:sol": "prettier --log-level warn '{contracts,test}/**/*.sol' --check && solhint '{contracts,test}/**/*.sol'",
     "lint:sol:fix": "prettier --log-level warn '{contracts,test}/**/*.sol' --write",
     "coverage": "scripts/checks/coverage.sh",
