--- conflicted
+++ resolved
@@ -40,13 +40,9 @@
     "security",
     "zeppelin"
   ],
-<<<<<<< HEAD
-  "dependencies": {},
-=======
   "dependencies": {
     "@axelar-network/axelar-gmp-sdk-solidity": "^5.10.0"
   },
->>>>>>> 7e53de2b
   "devDependencies": {
     "@nomicfoundation/hardhat-chai-matchers": "^2.0.6",
     "@nomicfoundation/hardhat-ethers": "^3.0.5",
