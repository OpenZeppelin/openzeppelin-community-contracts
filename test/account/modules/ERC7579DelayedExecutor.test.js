const { ethers, entrypoint } = require('hardhat');
const { expect } = require('chai');
const { loadFixture, time } = require('@nomicfoundation/hardhat-network-helpers');
const { impersonate } = require('@openzeppelin/contracts/test/helpers/account');
const { ERC4337Helper } = require('../../helpers/erc4337');

const {
  MODULE_TYPE_EXECUTOR,
  CALL_TYPE_CALL,
  EXEC_TYPE_DEFAULT,
  encodeMode,
  encodeSingle,
} = require('@openzeppelin/contracts/test/helpers/erc7579');
const { shouldBehaveLikeERC7579Module } = require('./ERC7579Module.behavior');

async function fixture() {
  // Deploy ERC-7579 validator module
  const mock = await ethers.deployContract('$ERC7579DelayedExecutor');
  const target = await ethers.deployContract('CallReceiverMockExtended');

  // ERC-4337 env
  const helper = new ERC4337Helper();
  await helper.wait();

  // Prepare module installation data
  const delay = time.duration.days(10);
  const expiration = time.duration.years(1);
  const installData = ethers.AbiCoder.defaultAbiCoder().encode(['uint32', 'uint32'], [delay, expiration]);

  // ERC-7579 account
  const mockAccount = await helper.newAccount('$AccountERC7579');
  const mockFromAccount = await impersonate(mockAccount.address).then(asAccount => mock.connect(asAccount));
  const mockAccountFromEntrypoint = await impersonate(entrypoint.v08.target).then(asEntrypoint =>
    mockAccount.connect(asEntrypoint),
  );

  const moduleType = MODULE_TYPE_EXECUTOR;

  await mockAccount.deploy();

  const args = [42, '0x1234'];
  const data = target.interface.encodeFunctionData('mockFunctionWithArgs', args);
  const calldata = encodeSingle(target, 0, data);
  const mode = encodeMode({ callType: CALL_TYPE_CALL, execType: EXEC_TYPE_DEFAULT });

  return {
    moduleType,
    mock,
    mockAccount,
    mockFromAccount,
    mockAccountFromEntrypoint,
    target,
    installData,
    args,
    data,
    calldata,
    mode,
    delay,
    expiration,
  };
}

describe('ERC7579DelayedExecutor', function () {
  const salt = ethers.ZeroHash;

  beforeEach(async function () {
    Object.assign(this, await loadFixture(fixture));
  });

  shouldBehaveLikeERC7579Module();

  it('sets an initial delay and expiration on installation', async function () {
    const tx = await this.mockAccountFromEntrypoint.installModule(this.moduleType, this.mock.target, this.installData);
    const now = await time.latest();
    await expect(tx)
      .to.emit(this.mock, 'ERC7579ExecutorDelayUpdated')
      .withArgs(this.mockAccount.address, this.delay, now)
      .to.emit(this.mock, 'ERC7579ExecutorExpirationUpdated')
      .withArgs(this.mockAccount.address, this.expiration);

    // onInstall is allowed again but a noop
    await this.mockFromAccount.onInstall(
      ethers.AbiCoder.defaultAbiCoder().encode(['uint32', 'uint32'], [time.duration.days(3), time.duration.hours(12)]),
    );
    await expect(this.mock.getDelay(this.mockAccount.address)).to.eventually.deep.equal([this.delay, 0, 0]);
  });

  it('sets default delay and expiration on installation', async function () {
    const tx = await this.mockAccountFromEntrypoint.installModule(this.moduleType, this.mock.target, '0x');
    const now = await time.latest();
    await expect(tx)
      .to.emit(this.mock, 'ERC7579ExecutorDelayUpdated')
      .withArgs(this.mockAccount.address, time.duration.days(5), now)
      .to.emit(this.mock, 'ERC7579ExecutorExpirationUpdated')
      .withArgs(this.mockAccount.address, time.duration.days(60));
  });

  it('schedule delay unset and unsets expiration on uninstallation', async function () {
    await this.mockAccountFromEntrypoint.installModule(this.moduleType, this.mock.target, this.installData);
    const tx = await this.mockAccountFromEntrypoint.uninstallModule(this.moduleType, this.mock.target, '0x');
    const now = await time.latest();
    await expect(tx)
      .to.emit(this.mock, 'ERC7579ExecutorDelayUpdated')
      .withArgs(this.mockAccount.address, 0, now + this.delay) // Old delay
      .to.emit(this.mock, 'ERC7579ExecutorExpirationUpdated')
      .withArgs(this.mockAccount.address, 0);
  });

  it('schedules a delay update', async function () {
    await this.mockAccountFromEntrypoint.installModule(this.moduleType, this.mock.target, this.installData);

    const newDelay = time.duration.days(5);
    const tx = await this.mockFromAccount.setDelay(newDelay);
    const now = await time.latest();
    const effect = now + this.delay - newDelay;

    // Delay is scheduled, will take effect later
    await expect(tx)
      .to.emit(this.mock, 'ERC7579ExecutorDelayUpdated')
      .withArgs(this.mockAccount.address, newDelay, effect);
    await expect(this.mock.getDelay(this.mockAccount.target)).to.eventually.deep.equal([this.delay, newDelay, effect]);

    // Later, it takes effect
    await time.increaseTo(effect);
    await expect(this.mock.getDelay(this.mockAccount.target)).to.eventually.deep.equal([newDelay, 0, 0]);
  });

  it('updates the expiration', async function () {
    await this.mockAccountFromEntrypoint.installModule(this.moduleType, this.mock.target, this.installData);

    const newExpiration = time.duration.weeks(10);
    await expect(this.mockFromAccount.setExpiration(newExpiration))
      .to.emit(this.mock, 'ERC7579ExecutorExpirationUpdated')
      .withArgs(this.mockAccount.address, newExpiration);
    await expect(this.mock.getExpiration(this.mockAccount.target)).to.eventually.equal(newExpiration);
  });

  describe('scheduling', function () {
    beforeEach(async function () {
      await this.mockAccountFromEntrypoint.installModule(this.moduleType, this.mock.target, this.installData);
    });

    it('schedules an operation if called by the account', async function () {
      const id = this.mock.hashOperation(this.mockAccount.address, this.mode, this.calldata, salt);
      const tx = await this.mockFromAccount.schedule(this.mockAccount.address, this.mode, this.calldata, salt);
      const now = await time.latest();
      await expect(tx)
        .to.emit(this.mock, 'ERC7579ExecutorOperationScheduled')
        .withArgs(this.mockAccount.address, id, this.mode, this.calldata, salt, now);
      await expect(
        this.mockFromAccount.schedule(this.mockAccount.address, this.mode, this.calldata, salt),
      ).to.be.revertedWithCustomError(this.mock, 'ERC7579ExecutorUnexpectedOperationState'); // Can't schedule twice
      await expect(
        this.mock.getSchedule(this.mockAccount.address, this.mode, this.calldata, salt),
      ).to.eventually.deep.equal([now, now + this.delay, now + this.delay + this.expiration]);
    });

    it('reverts with ERC7579ExecutorUnauthorizedSchedule if called by other account', async function () {
      await expect(
        this.mock.schedule(this.mockAccount.address, this.mode, this.calldata, salt),
      ).to.be.revertedWithCustomError(this.mock, 'ERC7579ExecutorUnauthorizedSchedule');
    });
  });

  describe('execution', function () {
    beforeEach(async function () {
      await this.mockAccountFromEntrypoint.installModule(this.moduleType, this.mock.target, this.installData);
      await this.mock.$_schedule(this.mockAccount.address, this.mode, this.calldata, salt);
    });

    it('reverts with ERC7579ExecutorUnexpectedOperationState before delay passes with any caller', async function () {
<<<<<<< HEAD
      // call from the account
      await expect(
        this.mockFromAccount.execute(this.mockAccount.address, this.mode, this.calldata, salt),
      ).to.be.revertedWithCustomError(this.mock, 'ERC7579ExecutorUnexpectedOperationState');

      // call from anyone
=======
>>>>>>> 0065af11
      await expect(
        this.mock.execute(this.mockAccount.address, this.mode, this.calldata, salt),
      ).to.be.revertedWithCustomError(this.mock, 'ERC7579ExecutorUnexpectedOperationState');
    });

<<<<<<< HEAD
    it('executes if called by the account when delay passes but has not expired', async function () {
      await time.increase(this.delay);
      await expect(this.mock.execute(this.mockAccount.address, this.mode, this.calldata, salt))
        .to.emit(this.target, 'MockFunctionCalledWithArgs')
        .withArgs(...this.args);
=======
    it('reverts with ERC7579ExecutorUnexpectedOperationState before delay passes with the account as caller', async function () {
      await expect(
        this.mockFromAccount.execute(this.mockAccount.address, this.mode, this.calldata, salt),
      ).to.be.revertedWithCustomError(this.mock, 'ERC7579ExecutorUnexpectedOperationState'); // Allowed, not ready
>>>>>>> 0065af11
    });

    it('executes if called by any caller when delay passes but has not expired', async function () {
      await time.increase(this.delay);
      await expect(this.mock.execute(this.mockAccount.address, this.mode, this.calldata, salt))
        .to.emit(this.target, 'MockFunctionCalledWithArgs')
        .withArgs(...this.args);
<<<<<<< HEAD
=======
      await expect(
        this.mock.execute(this.mockAccount.address, this.mode, this.calldata, salt),
      ).to.be.revertedWithCustomError(this.mock, 'ERC7579ExecutorUnexpectedOperationState'); // Can't execute twice
>>>>>>> 0065af11
    });

    it('reverts with ERC7579ExecutorUnexpectedOperationState if the operation is already executed and called by any caller', async function () {
      await time.increase(this.delay);
      // call from anyone
      await expect(this.mock.execute(this.mockAccount.address, this.mode, this.calldata, salt))
        .to.emit(this.target, 'MockFunctionCalledWithArgs')
        .withArgs(...this.args);
      // call from anyone
      await expect(
        this.mock.execute(this.mockAccount.address, this.mode, this.calldata, salt),
      ).to.be.revertedWithCustomError(this.mock, 'ERC7579ExecutorUnexpectedOperationState'); // Can't execute twice
      // call from the account
      await expect(
        this.mockFromAccount.execute(this.mockAccount.address, this.mode, this.calldata, salt),
      ).to.be.revertedWithCustomError(this.mock, 'ERC7579ExecutorUnexpectedOperationState'); // Can't execute twice
    });

    it('reverts with ERC7579ExecutorUnexpectedOperationState if the operation was expired with any caller', async function () {
      await time.increase(this.delay + this.expiration);
      // call from anyone
      await expect(
        this.mock.execute(this.mockAccount.address, this.mode, this.calldata, salt),
      ).to.be.revertedWithCustomError(this.mock, 'ERC7579ExecutorUnexpectedOperationState');
<<<<<<< HEAD
      // call from the account
=======
    });

    it('reverts if the operation was expired with the account as caller', async function () {
      await time.increase(this.delay + this.expiration);
>>>>>>> 0065af11
      await expect(
        this.mockFromAccount.execute(this.mockAccount.address, this.mode, this.calldata, salt),
      ).to.be.revertedWithCustomError(this.mock, 'ERC7579ExecutorUnexpectedOperationState');
    });
  });

  describe('cancelling', function () {
    beforeEach(async function () {
      await this.mockAccountFromEntrypoint.installModule(this.moduleType, this.mock.target, this.installData);
      await this.mock.$_schedule(this.mockAccount.address, this.mode, this.calldata, salt);
    });

    it('cancels an operation if called by the account', async function () {
      const id = this.mock.hashOperation(this.mockAccount.address, this.mode, this.calldata, salt);
      await expect(this.mockFromAccount.cancel(this.mockAccount.address, this.mode, this.calldata, salt))
        .to.emit(this.mock, 'ERC7579ExecutorOperationCanceled')
        .withArgs(this.mockAccount.address, id);
      await expect(
        this.mockFromAccount.cancel(this.mockAccount.address, this.mode, this.calldata, salt),
      ).to.be.revertedWithCustomError(this.mock, 'ERC7579ExecutorUnexpectedOperationState'); // Can't cancel twice
    });

    it('reverts with ERC7579ExecutorUnauthorizedCancellation if called by other account', async function () {
      await expect(
        this.mock.cancel(this.mockAccount.address, this.mode, this.calldata, salt),
      ).to.be.revertedWithCustomError(this.mock, 'ERC7579ExecutorUnauthorizedCancellation');
    });
  });
});<|MERGE_RESOLUTION|>--- conflicted
+++ resolved
@@ -169,32 +169,22 @@
     });
 
     it('reverts with ERC7579ExecutorUnexpectedOperationState before delay passes with any caller', async function () {
-<<<<<<< HEAD
       // call from the account
       await expect(
         this.mockFromAccount.execute(this.mockAccount.address, this.mode, this.calldata, salt),
       ).to.be.revertedWithCustomError(this.mock, 'ERC7579ExecutorUnexpectedOperationState');
 
       // call from anyone
-=======
->>>>>>> 0065af11
       await expect(
         this.mock.execute(this.mockAccount.address, this.mode, this.calldata, salt),
       ).to.be.revertedWithCustomError(this.mock, 'ERC7579ExecutorUnexpectedOperationState');
     });
 
-<<<<<<< HEAD
     it('executes if called by the account when delay passes but has not expired', async function () {
       await time.increase(this.delay);
       await expect(this.mock.execute(this.mockAccount.address, this.mode, this.calldata, salt))
         .to.emit(this.target, 'MockFunctionCalledWithArgs')
         .withArgs(...this.args);
-=======
-    it('reverts with ERC7579ExecutorUnexpectedOperationState before delay passes with the account as caller', async function () {
-      await expect(
-        this.mockFromAccount.execute(this.mockAccount.address, this.mode, this.calldata, salt),
-      ).to.be.revertedWithCustomError(this.mock, 'ERC7579ExecutorUnexpectedOperationState'); // Allowed, not ready
->>>>>>> 0065af11
     });
 
     it('executes if called by any caller when delay passes but has not expired', async function () {
@@ -202,12 +192,6 @@
       await expect(this.mock.execute(this.mockAccount.address, this.mode, this.calldata, salt))
         .to.emit(this.target, 'MockFunctionCalledWithArgs')
         .withArgs(...this.args);
-<<<<<<< HEAD
-=======
-      await expect(
-        this.mock.execute(this.mockAccount.address, this.mode, this.calldata, salt),
-      ).to.be.revertedWithCustomError(this.mock, 'ERC7579ExecutorUnexpectedOperationState'); // Can't execute twice
->>>>>>> 0065af11
     });
 
     it('reverts with ERC7579ExecutorUnexpectedOperationState if the operation is already executed and called by any caller', async function () {
@@ -232,14 +216,7 @@
       await expect(
         this.mock.execute(this.mockAccount.address, this.mode, this.calldata, salt),
       ).to.be.revertedWithCustomError(this.mock, 'ERC7579ExecutorUnexpectedOperationState');
-<<<<<<< HEAD
       // call from the account
-=======
-    });
-
-    it('reverts if the operation was expired with the account as caller', async function () {
-      await time.increase(this.delay + this.expiration);
->>>>>>> 0065af11
       await expect(
         this.mockFromAccount.execute(this.mockAccount.address, this.mode, this.calldata, salt),
       ).to.be.revertedWithCustomError(this.mock, 'ERC7579ExecutorUnexpectedOperationState');
