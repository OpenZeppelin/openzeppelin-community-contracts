const { ethers } = require('hardhat');
const { expect } = require('chai');
const { loadFixture } = require('@nomicfoundation/hardhat-network-helpers');
const { anyValue } = require('@nomicfoundation/hardhat-chai-matchers/withArgs');

const AxelarHelper = require('./AxelarHelper');

async function fixture() {
  const [owner, sender, ...accounts] = await ethers.getSigners();

  const { chain, axelar, gatewayA, gatewayB } = await AxelarHelper.deploy(owner);

  const receiver = await ethers.deployContract('$ERC7786ReceiverMock', [gatewayB]);
  const invalidReceiver = await ethers.deployContract('$ERC7786ReceiverInvalidMock');

  return { owner, sender, accounts, chain, axelar, gatewayA, gatewayB, receiver, invalidReceiver };
}

describe('AxelarGateway', function () {
  beforeEach(async function () {
    Object.assign(this, await loadFixture(fixture));
  });

  it('initial setup', async function () {
    await expect(this.gatewayA.gateway()).to.eventually.equal(this.axelar);
<<<<<<< HEAD
    await expect(this.gatewayA.getAxelarChain(this.chain.erc7930.binary)).to.eventually.equal('local');
    await expect(this.gatewayA.getErc7930Chain('local')).to.eventually.equal(this.chain.erc7930.binary);
    await expect(this.gatewayA.getRemoteGateway(this.chain.erc7930.binary)).to.eventually.equal(
=======
    await expect(this.gatewayA.getAxelarChain(this.chain.erc7930)).to.eventually.equal('local');
    await expect(this.gatewayA.getErc7930Chain('local')).to.eventually.equal(this.chain.erc7930);
    await expect(this.gatewayA.getRemoteGateway(this.chain.erc7930)).to.eventually.equal(
>>>>>>> dcebe28b
      this.gatewayB.target.toLowerCase(),
    );

    await expect(this.gatewayB.gateway()).to.eventually.equal(this.axelar);
<<<<<<< HEAD
    await expect(this.gatewayB.getAxelarChain(this.chain.erc7930.binary)).to.eventually.equal('local');
    await expect(this.gatewayB.getErc7930Chain('local')).to.eventually.equal(this.chain.erc7930.binary);
    await expect(this.gatewayB.getRemoteGateway(this.chain.erc7930.binary)).to.eventually.equal(
=======
    await expect(this.gatewayB.getAxelarChain(this.chain.erc7930)).to.eventually.equal('local');
    await expect(this.gatewayB.getErc7930Chain('local')).to.eventually.equal(this.chain.erc7930);
    await expect(this.gatewayB.getRemoteGateway(this.chain.erc7930)).to.eventually.equal(
>>>>>>> dcebe28b
      this.gatewayA.target.toLowerCase(),
    );
  });

  it('workflow', async function () {
<<<<<<< HEAD
    const erc7930Sender = this.chain.toErc7930(this.sender).binary;
    const erc7930Recipient = this.chain.toErc7930(this.receiver).binary;
=======
    const erc7930Sender = this.chain.toErc7930(this.sender);
    const erc7930Recipient = this.chain.toErc7930(this.receiver);
>>>>>>> dcebe28b
    const payload = ethers.randomBytes(128);
    const attributes = [];
    const encoded = ethers.AbiCoder.defaultAbiCoder().encode(
      ['bytes', 'bytes', 'bytes', 'bytes[]'],
      [erc7930Sender, erc7930Recipient, payload, attributes],
    );

    await expect(this.gatewayA.connect(this.sender).sendMessage(erc7930Recipient, payload, attributes))
      .to.emit(this.gatewayA, 'MessageSent')
      .withArgs(ethers.ZeroHash, erc7930Sender, erc7930Recipient, payload, 0n, attributes)
      .to.emit(this.axelar, 'ContractCall')
      .withArgs(this.gatewayA, 'local', this.gatewayB, ethers.keccak256(encoded), encoded)
      .to.emit(this.axelar, 'MessageExecuted')
      .withArgs(anyValue)
      .to.emit(this.receiver, 'MessageReceived')
      .withArgs(this.gatewayB, anyValue, erc7930Sender, payload, attributes);
  });

  it('invalid receiver - bad return value', async function () {
    await expect(
      this.gatewayA
        .connect(this.sender)
<<<<<<< HEAD
        .sendMessage(this.chain.toErc7930(this.invalidReceiver).binary, ethers.randomBytes(128), []),
=======
        .sendMessage(this.chain.toErc7930(this.invalidReceiver), ethers.randomBytes(128), []),
>>>>>>> dcebe28b
    ).to.be.revertedWithCustomError(this.gatewayB, 'ReceiverExecutionFailed');
  });

  it('invalid receiver - EOA', async function () {
    await expect(
      this.gatewayA
        .connect(this.sender)
<<<<<<< HEAD
        .sendMessage(this.chain.toErc7930(this.accounts[0]).binary, ethers.randomBytes(128), []),
=======
        .sendMessage(this.chain.toErc7930(this.accounts[0]), ethers.randomBytes(128), []),
>>>>>>> dcebe28b
    ).to.be.revertedWithoutReason();
  });
});<|MERGE_RESOLUTION|>--- conflicted
+++ resolved
@@ -23,40 +23,23 @@
 
   it('initial setup', async function () {
     await expect(this.gatewayA.gateway()).to.eventually.equal(this.axelar);
-<<<<<<< HEAD
-    await expect(this.gatewayA.getAxelarChain(this.chain.erc7930.binary)).to.eventually.equal('local');
-    await expect(this.gatewayA.getErc7930Chain('local')).to.eventually.equal(this.chain.erc7930.binary);
-    await expect(this.gatewayA.getRemoteGateway(this.chain.erc7930.binary)).to.eventually.equal(
-=======
     await expect(this.gatewayA.getAxelarChain(this.chain.erc7930)).to.eventually.equal('local');
     await expect(this.gatewayA.getErc7930Chain('local')).to.eventually.equal(this.chain.erc7930);
     await expect(this.gatewayA.getRemoteGateway(this.chain.erc7930)).to.eventually.equal(
->>>>>>> dcebe28b
       this.gatewayB.target.toLowerCase(),
     );
 
     await expect(this.gatewayB.gateway()).to.eventually.equal(this.axelar);
-<<<<<<< HEAD
-    await expect(this.gatewayB.getAxelarChain(this.chain.erc7930.binary)).to.eventually.equal('local');
-    await expect(this.gatewayB.getErc7930Chain('local')).to.eventually.equal(this.chain.erc7930.binary);
-    await expect(this.gatewayB.getRemoteGateway(this.chain.erc7930.binary)).to.eventually.equal(
-=======
     await expect(this.gatewayB.getAxelarChain(this.chain.erc7930)).to.eventually.equal('local');
     await expect(this.gatewayB.getErc7930Chain('local')).to.eventually.equal(this.chain.erc7930);
     await expect(this.gatewayB.getRemoteGateway(this.chain.erc7930)).to.eventually.equal(
->>>>>>> dcebe28b
       this.gatewayA.target.toLowerCase(),
     );
   });
 
   it('workflow', async function () {
-<<<<<<< HEAD
-    const erc7930Sender = this.chain.toErc7930(this.sender).binary;
-    const erc7930Recipient = this.chain.toErc7930(this.receiver).binary;
-=======
     const erc7930Sender = this.chain.toErc7930(this.sender);
     const erc7930Recipient = this.chain.toErc7930(this.receiver);
->>>>>>> dcebe28b
     const payload = ethers.randomBytes(128);
     const attributes = [];
     const encoded = ethers.AbiCoder.defaultAbiCoder().encode(
@@ -79,11 +62,7 @@
     await expect(
       this.gatewayA
         .connect(this.sender)
-<<<<<<< HEAD
-        .sendMessage(this.chain.toErc7930(this.invalidReceiver).binary, ethers.randomBytes(128), []),
-=======
         .sendMessage(this.chain.toErc7930(this.invalidReceiver), ethers.randomBytes(128), []),
->>>>>>> dcebe28b
     ).to.be.revertedWithCustomError(this.gatewayB, 'ReceiverExecutionFailed');
   });
 
@@ -91,11 +70,7 @@
     await expect(
       this.gatewayA
         .connect(this.sender)
-<<<<<<< HEAD
-        .sendMessage(this.chain.toErc7930(this.accounts[0]).binary, ethers.randomBytes(128), []),
-=======
         .sendMessage(this.chain.toErc7930(this.accounts[0]), ethers.randomBytes(128), []),
->>>>>>> dcebe28b
     ).to.be.revertedWithoutReason();
   });
 });