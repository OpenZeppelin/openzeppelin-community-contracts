const { ethers } = require('hardhat');
const { expect } = require('chai');
const { loadFixture } = require('@nomicfoundation/hardhat-network-helpers');
const { anyValue } = require('@nomicfoundation/hardhat-chai-matchers/withArgs');

const getAddress = account => ethers.getAddress(account.target ?? account.address ?? account);

async function fixture() {
  const [owner, sender, ...accounts] = await ethers.getSigners();

  const { chainId } = await ethers.provider.getNetwork();
  const CAIP2 = `eip155:${chainId}`;
  const asCAIP10 = account => `eip155:${chainId}:${getAddress(account)}`;

<<<<<<< HEAD
  const axelar          = await ethers.deployContract('$AxelarGatewayMock');
  const srcGateway      = await ethers.deployContract('AxelarGatewayDuplex', [ axelar, owner ]);
  const dstGateway      = await ethers.deployContract('AxelarGatewayDuplex', [ axelar, owner ]);
  const receiver        = await ethers.deployContract('$ERC7786ReceiverMock', [ dstGateway ]);
  const invalidReceiver = await ethers.deployContract('$ERC7786ReceiverInvalidMock');
=======
  const axelar = await ethers.deployContract('$AxelarGatewayMock');
  const srcGateway = await ethers.deployContract('$AxelarGatewaySource', [owner, axelar]);
  const dstGateway = await ethers.deployContract('$AxelarGatewayDestination', [owner, axelar, axelar]);
  const receiver = await ethers.deployContract('$ERC7786ReceiverMock', [dstGateway]);
>>>>>>> fef72eac

  await srcGateway.registerChainEquivalence(CAIP2, 'local');
  await dstGateway.registerChainEquivalence(CAIP2, 'local');
  await srcGateway.registerRemoteGateway(CAIP2, getAddress(dstGateway));
  await dstGateway.registerRemoteGateway(CAIP2, getAddress(srcGateway));

  return { owner, sender, accounts, CAIP2, asCAIP10, axelar, srcGateway, dstGateway, receiver, invalidReceiver };
}

describe('AxelarGateway', function () {
  beforeEach(async function () {
    Object.assign(this, await loadFixture(fixture));
  });

  it('initial setup', async function () {
    expect(this.srcGateway.localGateway()).to.eventually.equal(this.axelar);
    expect(this.srcGateway.getEquivalentChain(this.CAIP2)).to.eventually.equal('local');
    expect(this.srcGateway.getRemoteGateway(this.CAIP2)).to.eventually.equal(getAddress(this.dstGateway));

    expect(this.dstGateway.localGateway()).to.eventually.equal(this.axelar);
    expect(this.dstGateway.getEquivalentChain(this.CAIP2)).to.eventually.equal('local');
    expect(this.dstGateway.getRemoteGateway(this.CAIP2)).to.eventually.equal(getAddress(this.srcGateway));
  });

  describe('Active mode', function () {
    beforeEach(async function () {
      await this.axelar.setActive(true);
    });

    it('workflow', async function () {
      const srcCAIP10 = this.asCAIP10(this.sender);
      const dstCAIP10 = this.asCAIP10(this.receiver);
      const payload = ethers.randomBytes(128);
      const attributes = [];
<<<<<<< HEAD
      const package    = ethers.AbiCoder.defaultAbiCoder().encode([ 'string', 'string', 'bytes', 'bytes[]' ], [ getAddress(this.sender), getAddress(this.receiver), payload, attributes ]);

      await expect(this.srcGateway.connect(this.sender).sendMessage(this.CAIP2, getAddress(this.receiver), payload, attributes))
        .to.emit(this.srcGateway, 'MessagePosted').withArgs(ethers.ZeroHash, srcCAIP10, dstCAIP10, payload, attributes)
        .to.emit(this.axelar, 'ContractCall').withArgs(this.srcGateway, 'local', getAddress(this.dstGateway), ethers.keccak256(package), package)
        .to.emit(this.axelar, 'ContractCallExecuted').withArgs(anyValue)
        .to.emit(this.receiver, 'MessageReceived').withArgs(ethers.ZeroAddress, this.CAIP2, getAddress(this.sender), payload, attributes);
=======
      const package = ethers.AbiCoder.defaultAbiCoder().encode(
        ['string', 'string', 'bytes', 'bytes[]'],
        [getAddress(this.sender), getAddress(this.receiver), payload, attributes],
      );

      const tx = await this.srcGateway
        .connect(this.sender)
        .sendMessage(this.CAIP2, getAddress(this.receiver), payload, attributes);
      await expect(tx)
        .to.emit(this.srcGateway, 'MessageCreated')
        .withArgs(ethers.ZeroHash, srcCAIP10, dstCAIP10, payload, attributes)
        .to.emit(this.axelar, 'ContractCall')
        .withArgs(this.srcGateway, 'local', getAddress(this.dstGateway), ethers.keccak256(package), package)
        .to.emit(this.axelar, 'ContractCallExecuted')
        .withArgs(anyValue)
        .to.emit(this.receiver, 'MessageReceived')
        .withArgs(ethers.ZeroAddress, this.CAIP2, getAddress(this.sender), payload, attributes);
>>>>>>> fef72eac
    });

    it('invalid receiver - bad return value', async function () {
      await expect(this.srcGateway.connect(this.sender).sendMessage(
        this.CAIP2,
        getAddress(this.invalidReceiver),
        ethers.randomBytes(128),
        [],
      ))
        .to.be.revertedWithCustomError(this.dstGateway, 'ReceiverExecutionFailed');
    });

    it('invalid receiver - EOA', async function () {
      await expect(this.srcGateway.connect(this.sender).sendMessage(
        this.CAIP2,
        getAddress(this.accounts[0]),
        ethers.randomBytes(128),
        [],
      ))
        .to.be.revertedWithoutReason();
    });
  });

  describe('Passive mode', function () {
    beforeEach(async function () {
      await this.axelar.setActive(false);
    });

    it('workflow', async function () {
      const srcCAIP10 = this.asCAIP10(this.sender);
      const dstCAIP10 = this.asCAIP10(this.receiver);
      const payload = ethers.randomBytes(128);
      const attributes = [];
      const package = ethers.AbiCoder.defaultAbiCoder().encode(
        ['string', 'string', 'bytes', 'bytes[]'],
        [getAddress(this.sender), getAddress(this.receiver), payload, attributes],
      );

      const tx = await this.srcGateway
        .connect(this.sender)
        .sendMessage(this.CAIP2, getAddress(this.receiver), payload, attributes);
      await expect(tx)
<<<<<<< HEAD
        .to.emit(this.srcGateway, 'MessagePosted').withArgs(ethers.ZeroHash, srcCAIP10, dstCAIP10, payload, attributes)
        .to.emit(this.axelar, 'ContractCall').withArgs(this.srcGateway, 'local', getAddress(this.dstGateway), ethers.keccak256(package), package)
        .to.emit(this.axelar, 'CommandIdPending').withArgs(anyValue, 'local', getAddress(this.dstGateway), package);

      const { logs } = await tx.wait();
      const commandIdEvent = logs.find(({ address, topics }) => address == this.axelar.target && topics[0] == this.axelar.interface.getEvent('CommandIdPending').topicHash);
      const [ commandId ] = this.axelar.interface.decodeEventLog('CommandIdPending', commandIdEvent.data, commandIdEvent.topics);

      await expect(this.receiver.executeMessage(
        this.dstGateway,
        commandId, // bytes32 is already self-encoded
        this.CAIP2,
        getAddress(this.sender),
        payload,
        attributes,
      ))
        .to.emit(this.axelar, 'ContractCallExecuted').withArgs(commandId)
        .to.emit(this.receiver, 'MessageReceived').withArgs(this.dstGateway, this.CAIP2, getAddress(this.sender), payload, attributes);
=======
        .to.emit(this.srcGateway, 'MessageCreated')
        .withArgs(ethers.ZeroHash, srcCAIP10, dstCAIP10, payload, attributes)
        .to.emit(this.axelar, 'ContractCall')
        .withArgs(this.srcGateway, 'local', getAddress(this.dstGateway), ethers.keccak256(package), package)
        .to.emit(this.axelar, 'CommandIdPending')
        .withArgs(anyValue, 'local', getAddress(this.dstGateway), package);

      const { logs } = await tx.wait();
      const commandIdEvent = logs.find(
        ({ address, topics }) =>
          address == this.axelar.target && topics[0] == this.axelar.interface.getEvent('CommandIdPending').topicHash,
      );
      const [commandId] = this.axelar.interface.decodeEventLog(
        'CommandIdPending',
        commandIdEvent.data,
        commandIdEvent.topics,
      );

      await expect(
        this.receiver.receiveMessage(
          this.dstGateway,
          commandId, // bytes32 is already self-encoded
          this.CAIP2,
          getAddress(this.sender),
          payload,
          attributes,
        ),
      )
        .to.emit(this.axelar, 'ContractCallExecuted')
        .withArgs(commandId)
        .to.emit(this.receiver, 'MessageReceived')
        .withArgs(this.dstGateway, this.CAIP2, getAddress(this.sender), payload, attributes);
>>>>>>> fef72eac
    });
  });
});<|MERGE_RESOLUTION|>--- conflicted
+++ resolved
@@ -12,18 +12,11 @@
   const CAIP2 = `eip155:${chainId}`;
   const asCAIP10 = account => `eip155:${chainId}:${getAddress(account)}`;
 
-<<<<<<< HEAD
-  const axelar          = await ethers.deployContract('$AxelarGatewayMock');
-  const srcGateway      = await ethers.deployContract('AxelarGatewayDuplex', [ axelar, owner ]);
-  const dstGateway      = await ethers.deployContract('AxelarGatewayDuplex', [ axelar, owner ]);
-  const receiver        = await ethers.deployContract('$ERC7786ReceiverMock', [ dstGateway ]);
-  const invalidReceiver = await ethers.deployContract('$ERC7786ReceiverInvalidMock');
-=======
   const axelar = await ethers.deployContract('$AxelarGatewayMock');
   const srcGateway = await ethers.deployContract('$AxelarGatewaySource', [owner, axelar]);
   const dstGateway = await ethers.deployContract('$AxelarGatewayDestination', [owner, axelar, axelar]);
   const receiver = await ethers.deployContract('$ERC7786ReceiverMock', [dstGateway]);
->>>>>>> fef72eac
+  const invalidReceiver = await ethers.deployContract('$ERC7786ReceiverInvalidMock');
 
   await srcGateway.registerChainEquivalence(CAIP2, 'local');
   await dstGateway.registerChainEquivalence(CAIP2, 'local');
@@ -58,15 +51,6 @@
       const dstCAIP10 = this.asCAIP10(this.receiver);
       const payload = ethers.randomBytes(128);
       const attributes = [];
-<<<<<<< HEAD
-      const package    = ethers.AbiCoder.defaultAbiCoder().encode([ 'string', 'string', 'bytes', 'bytes[]' ], [ getAddress(this.sender), getAddress(this.receiver), payload, attributes ]);
-
-      await expect(this.srcGateway.connect(this.sender).sendMessage(this.CAIP2, getAddress(this.receiver), payload, attributes))
-        .to.emit(this.srcGateway, 'MessagePosted').withArgs(ethers.ZeroHash, srcCAIP10, dstCAIP10, payload, attributes)
-        .to.emit(this.axelar, 'ContractCall').withArgs(this.srcGateway, 'local', getAddress(this.dstGateway), ethers.keccak256(package), package)
-        .to.emit(this.axelar, 'ContractCallExecuted').withArgs(anyValue)
-        .to.emit(this.receiver, 'MessageReceived').withArgs(ethers.ZeroAddress, this.CAIP2, getAddress(this.sender), payload, attributes);
-=======
       const package = ethers.AbiCoder.defaultAbiCoder().encode(
         ['string', 'string', 'bytes', 'bytes[]'],
         [getAddress(this.sender), getAddress(this.receiver), payload, attributes],
@@ -84,27 +68,22 @@
         .withArgs(anyValue)
         .to.emit(this.receiver, 'MessageReceived')
         .withArgs(ethers.ZeroAddress, this.CAIP2, getAddress(this.sender), payload, attributes);
->>>>>>> fef72eac
     });
 
     it('invalid receiver - bad return value', async function () {
-      await expect(this.srcGateway.connect(this.sender).sendMessage(
-        this.CAIP2,
-        getAddress(this.invalidReceiver),
-        ethers.randomBytes(128),
-        [],
-      ))
-        .to.be.revertedWithCustomError(this.dstGateway, 'ReceiverExecutionFailed');
+      await expect(
+        this.srcGateway
+          .connect(this.sender)
+          .sendMessage(this.CAIP2, getAddress(this.invalidReceiver), ethers.randomBytes(128), []),
+      ).to.be.revertedWithCustomError(this.dstGateway, 'ReceiverExecutionFailed');
     });
 
     it('invalid receiver - EOA', async function () {
-      await expect(this.srcGateway.connect(this.sender).sendMessage(
-        this.CAIP2,
-        getAddress(this.accounts[0]),
-        ethers.randomBytes(128),
-        [],
-      ))
-        .to.be.revertedWithoutReason();
+      await expect(
+        this.srcGateway
+          .connect(this.sender)
+          .sendMessage(this.CAIP2, getAddress(this.accounts[0]), ethers.randomBytes(128), []),
+      ).to.be.revertedWithoutReason();
     });
   });
 
@@ -127,26 +106,6 @@
         .connect(this.sender)
         .sendMessage(this.CAIP2, getAddress(this.receiver), payload, attributes);
       await expect(tx)
-<<<<<<< HEAD
-        .to.emit(this.srcGateway, 'MessagePosted').withArgs(ethers.ZeroHash, srcCAIP10, dstCAIP10, payload, attributes)
-        .to.emit(this.axelar, 'ContractCall').withArgs(this.srcGateway, 'local', getAddress(this.dstGateway), ethers.keccak256(package), package)
-        .to.emit(this.axelar, 'CommandIdPending').withArgs(anyValue, 'local', getAddress(this.dstGateway), package);
-
-      const { logs } = await tx.wait();
-      const commandIdEvent = logs.find(({ address, topics }) => address == this.axelar.target && topics[0] == this.axelar.interface.getEvent('CommandIdPending').topicHash);
-      const [ commandId ] = this.axelar.interface.decodeEventLog('CommandIdPending', commandIdEvent.data, commandIdEvent.topics);
-
-      await expect(this.receiver.executeMessage(
-        this.dstGateway,
-        commandId, // bytes32 is already self-encoded
-        this.CAIP2,
-        getAddress(this.sender),
-        payload,
-        attributes,
-      ))
-        .to.emit(this.axelar, 'ContractCallExecuted').withArgs(commandId)
-        .to.emit(this.receiver, 'MessageReceived').withArgs(this.dstGateway, this.CAIP2, getAddress(this.sender), payload, attributes);
-=======
         .to.emit(this.srcGateway, 'MessageCreated')
         .withArgs(ethers.ZeroHash, srcCAIP10, dstCAIP10, payload, attributes)
         .to.emit(this.axelar, 'ContractCall')
@@ -179,7 +138,6 @@
         .withArgs(commandId)
         .to.emit(this.receiver, 'MessageReceived')
         .withArgs(this.dstGateway, this.CAIP2, getAddress(this.sender), payload, attributes);
->>>>>>> fef72eac
     });
   });
 });