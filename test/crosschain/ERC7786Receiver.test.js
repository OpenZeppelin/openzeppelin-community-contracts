const { ethers } = require('hardhat');
const { expect } = require('chai');
const { loadFixture } = require('@nomicfoundation/hardhat-network-helpers');

const { getLocalCAIP } = require('../helpers/chains');
const payload = require('../helpers/random').generators.hexBytes(128);
const attributes = [];

const getAddress = account => ethers.getAddress(account.target ?? account.address ?? account);

async function fixture() {
  const [sender, notAGateway] = await ethers.getSigners();
  const { caip2, toCaip10 } = await getLocalCAIP();

  const gateway = await ethers.deployContract('$ERC7786GatewayMock');
  const receiver = await ethers.deployContract('$ERC7786ReceiverMock', [gateway]);

  return { sender, notAGateway, gateway, receiver, caip2, toCaip10 };
}

// NOTE: here we are only testing the receiver. Failures of the gateway itself (invalid attributes, ...) are out of scope.
describe('ERC7786Receiver', function () {
  beforeEach(async function () {
    Object.assign(this, await loadFixture(fixture));
  });

  describe('active mode', function () {
    beforeEach(async function () {
      await this.gateway.$_setActive(true);
    });

    it('nominal workflow', async function () {
<<<<<<< HEAD
      await expect(this.gateway.connect(this.sender).sendMessage(this.caip2, getAddress(this.receiver), payload, attributes))
        .to.emit(this.gateway, 'MessagePosted')
=======
      await expect(
        this.gateway.connect(this.sender).sendMessage(this.caip2, getAddress(this.receiver), payload, attributes),
      )
        .to.emit(this.gateway, 'MessageCreated')
>>>>>>> fef72eac
        .withArgs(ethers.ZeroHash, this.toCaip10(this.sender), this.toCaip10(this.receiver), payload, attributes)
        .to.emit(this.receiver, 'MessageReceived')
        .withArgs(this.gateway, this.caip2, getAddress(this.sender), payload, attributes);
    });
  });

  describe('passive mode', function () {
    beforeEach(async function () {
      await this.gateway.$_setActive(false);
    });

    it('nominal workflow', async function () {
      await expect(this.gateway.connect(this.sender).sendMessage(this.caip2, this.receiver.target, payload, attributes))
        .to.emit(this.gateway, 'MessagePosted')
        .withArgs(ethers.ZeroHash, this.toCaip10(this.sender), this.toCaip10(this.receiver), payload, attributes)
        .to.not.emit(this.receiver, 'MessageReceived');

      await expect(
        this.receiver.executeMessage(this.gateway, '0x', this.caip2, getAddress(this.sender), payload, attributes),
      )
        .to.emit(this.receiver, 'MessageReceived')
        .withArgs(this.gateway, this.caip2, getAddress(this.sender), payload, attributes);
    });

    it('invalid message', async function () {
      await this.gateway.connect(this.sender).sendMessage(this.caip2, this.receiver.target, payload, attributes);

      // Altering the message (in this case, changing the sender's address)
      // Here the error is actually triggered by the gateway itself.
      await expect(
        this.receiver.executeMessage(this.gateway, '0x', this.caip2, getAddress(this.notAGateway), payload, attributes),
      ).to.be.revertedWith('invalid message');
    });

    it('invalid gateway', async function () {
      await expect(
        this.receiver.executeMessage(this.notAGateway, '0x', this.caip2, getAddress(this.sender), payload, attributes),
      )
        .to.be.revertedWithCustomError(this.receiver, 'ERC7786ReceiverInvalidGateway')
        .withArgs(this.notAGateway);
    });

    it('with value', async function () {
      await expect(
        this.receiver.executeMessage(this.gateway, '0x', this.caip2, getAddress(this.sender), payload, attributes, {
          value: 1n,
        }),
      ).to.be.revertedWithCustomError(this.receiver, 'ERC7786ReceivePassiveModeValue');
    });
  });
});<|MERGE_RESOLUTION|>--- conflicted
+++ resolved
@@ -30,15 +30,10 @@
     });
 
     it('nominal workflow', async function () {
-<<<<<<< HEAD
-      await expect(this.gateway.connect(this.sender).sendMessage(this.caip2, getAddress(this.receiver), payload, attributes))
-        .to.emit(this.gateway, 'MessagePosted')
-=======
       await expect(
         this.gateway.connect(this.sender).sendMessage(this.caip2, getAddress(this.receiver), payload, attributes),
       )
         .to.emit(this.gateway, 'MessageCreated')
->>>>>>> fef72eac
         .withArgs(ethers.ZeroHash, this.toCaip10(this.sender), this.toCaip10(this.receiver), payload, attributes)
         .to.emit(this.receiver, 'MessageReceived')
         .withArgs(this.gateway, this.caip2, getAddress(this.sender), payload, attributes);
