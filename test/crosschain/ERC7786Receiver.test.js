--- conflicted
+++ resolved
@@ -3,12 +3,8 @@
 const { loadFixture } = require('@nomicfoundation/hardhat-network-helpers');
 const { anyValue } = require('@nomicfoundation/hardhat-chai-matchers/withArgs');
 
-<<<<<<< HEAD
-=======
 const { getLocalChain } = require('@openzeppelin/contracts/test/helpers/chains');
->>>>>>> dcebe28b
 const { generators } = require('@openzeppelin/contracts/test/helpers/random');
-const { getLocalChain } = require('../helpers/chains');
 
 const payload = generators.hexBytes(128);
 const attributes = [];
@@ -30,27 +26,10 @@
   });
 
   it('nominal workflow', async function () {
-<<<<<<< HEAD
-    await expect(
-      this.gateway.connect(this.sender).sendMessage(this.toErc7930(this.receiver).binary, payload, attributes),
-    )
-      .to.emit(this.gateway, 'MessageSent')
-      .withArgs(
-        ethers.ZeroHash,
-        this.toErc7930(this.sender).binary,
-        this.toErc7930(this.receiver).binary,
-        payload,
-        0n,
-        attributes,
-      )
-      .to.emit(this.receiver, 'MessageReceived')
-      .withArgs(this.gateway, anyValue, this.toErc7930(this.sender).binary, payload, attributes); // ERC7786GatewayMock uses empty messageId
-=======
     await expect(this.gateway.connect(this.sender).sendMessage(this.toErc7930(this.receiver), payload, attributes))
       .to.emit(this.gateway, 'MessageSent')
       .withArgs(ethers.ZeroHash, this.toErc7930(this.sender), this.toErc7930(this.receiver), payload, 0n, attributes)
       .to.emit(this.receiver, 'MessageReceived')
       .withArgs(this.gateway, anyValue, this.toErc7930(this.sender), payload, attributes); // ERC7786GatewayMock uses empty messageId
->>>>>>> dcebe28b
   });
 });