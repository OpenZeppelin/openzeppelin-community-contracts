const { AbiCoder, assertArgument, dataLength, toBigInt } = require('ethers');
<<<<<<< HEAD
=======

>>>>>>> f84f33d3
class ZKEmailSigningKey {
  #domainName;
  #publicKeyHash;
  #emailNullifier;
  #accountSalt;
  #templateId;

  constructor(domainName, publicKeyHash, emailNullifier, accountSalt, templateId) {
    this.#domainName = domainName;
    this.#publicKeyHash = publicKeyHash;
    this.#emailNullifier = emailNullifier;
    this.#accountSalt = accountSalt;
    this.#templateId = templateId;
    this.SIGN_HASH_COMMAND = 'signHash';
  }

  get domainName() {
    return this.#domainName;
  }

  get publicKeyHash() {
    return this.#publicKeyHash;
  }

  get emailNullifier() {
    return this.#emailNullifier;
  }

  get accountSalt() {
    return this.#accountSalt;
  }

  sign(digest /*: BytesLike*/ /*: Signature*/) {
    assertArgument(dataLength(digest) === 32, 'invalid digest length', 'digest', digest);

    const timestamp = Math.floor(Date.now() / 1000);
    const command = this.SIGN_HASH_COMMAND + ' ' + toBigInt(digest).toString();
    const isCodeExist = true;
    const proof = '0x01'; // Mocked in ZKEmailVerifierMock

    // Encode the email auth message as the signature
    return {
      serialized: AbiCoder.defaultAbiCoder().encode(
        ['tuple(uint256,bytes[],uint256,tuple(string,bytes32,uint256,string,bytes32,bytes32,bool,bytes))'],
        [
          [
            this.#templateId,
            [digest],
            0, // skippedCommandPrefix
            [
              this.#domainName,
              this.#publicKeyHash,
              timestamp,
              command,
              this.#emailNullifier,
              this.#accountSalt,
              isCodeExist,
              proof,
            ],
          ],
        ],
      ),
    };
  }
}

module.exports = {
  ZKEmailSigningKey,
};<|MERGE_RESOLUTION|>--- conflicted
+++ resolved
@@ -1,8 +1,5 @@
 const { AbiCoder, assertArgument, dataLength, toBigInt } = require('ethers');
-<<<<<<< HEAD
-=======
 
->>>>>>> f84f33d3
 class ZKEmailSigningKey {
   #domainName;
   #publicKeyHash;
