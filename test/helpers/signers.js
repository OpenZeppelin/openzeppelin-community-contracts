--- conflicted
+++ resolved
@@ -1,213 +1,4 @@
-<<<<<<< HEAD
-const {
-  AbiCoder,
-  AbstractSigner,
-  Signature,
-  TypedDataEncoder,
-  assert,
-  assertArgument,
-  concat,
-  dataLength,
-  decodeBase64,
-  getBytes,
-  getBytesCopy,
-  hashMessage,
-  hexlify,
-  sha256,
-  toBeHex,
-  toBigInt,
-  keccak256,
-  encodeBase64,
-  toUtf8Bytes,
-} = require('ethers');
-const { secp256r1 } = require('@noble/curves/p256');
-const { generateKeyPairSync, privateEncrypt } = require('crypto');
-
-// Lightweight version of BaseWallet
-class NonNativeSigner extends AbstractSigner {
-  #signingKey;
-
-  constructor(privateKey, provider) {
-    super(provider);
-    assertArgument(
-      privateKey && typeof privateKey.sign === 'function',
-      'invalid private key',
-      'privateKey',
-      '[ REDACTED ]',
-    );
-    this.#signingKey = privateKey;
-  }
-
-  get signingKey() {
-    return this.#signingKey;
-  }
-  get privateKey() {
-    return this.signingKey.privateKey;
-  }
-
-  async getAddress() {
-    throw new Error("NonNativeSigner doesn't have an address");
-  }
-
-  connect(provider) {
-    return new NonNativeSigner(this.#signingKey, provider);
-  }
-
-  async signTransaction(/*tx: TransactionRequest*/) {
-    throw new Error('NonNativeSigner cannot send transactions');
-  }
-
-  async signMessage(message /*: string | Uint8Array*/) /*: Promise<string>*/ {
-    return this.signingKey.sign(hashMessage(message)).serialized;
-  }
-
-  async signTypedData(
-    domain /*: TypedDataDomain*/,
-    types /*: Record<string, Array<TypedDataField>>*/,
-    value /*: Record<string, any>*/,
-  ) /*: Promise<string>*/ {
-    // Populate any ENS names
-    const populated = await TypedDataEncoder.resolveNames(domain, types, value, async name => {
-      assert(this.provider != null, 'cannot resolve ENS names without a provider', 'UNSUPPORTED_OPERATION', {
-        operation: 'resolveName',
-        info: { name },
-      });
-      const address = await this.provider.resolveName(name);
-      assert(address != null, 'unconfigured ENS name', 'UNCONFIGURED_NAME', { value: name });
-      return address;
-    });
-
-    return this.signingKey.sign(TypedDataEncoder.hash(populated.domain, types, populated.value)).serialized;
-  }
-}
-
-class P256SigningKey {
-  #privateKey;
-
-  constructor(privateKey) {
-    this.#privateKey = getBytes(privateKey);
-  }
-
-  static random() {
-    return new this(secp256r1.utils.randomPrivateKey());
-  }
-
-  get privateKey() {
-    return hexlify(this.#privateKey);
-  }
-
-  get publicKey() {
-    const publicKeyBytes = secp256r1.getPublicKey(this.#privateKey, false);
-    return {
-      qx: hexlify(publicKeyBytes.slice(0x01, 0x21)),
-      qy: hexlify(publicKeyBytes.slice(0x21, 0x41)),
-    };
-  }
-
-  sign(digest /*: BytesLike*/) /*: Signature*/ {
-    assertArgument(dataLength(digest) === 32, 'invalid digest length', 'digest', digest);
-
-    const sig = secp256r1.sign(getBytesCopy(digest), getBytesCopy(this.#privateKey), {
-      lowS: true,
-    });
-
-    return Signature.from({
-      r: toBeHex(sig.r, 32),
-      s: toBeHex(sig.s, 32),
-      v: sig.recovery ? 0x1c : 0x1b,
-    });
-  }
-}
-
-class WebAuthnSigningKey extends P256SigningKey {
-  constructor(privateKey) {
-    super(privateKey);
-  }
-
-  static random() {
-    return new this(secp256r1.utils.randomPrivateKey());
-  }
-
-  get PREFIX() {
-    return '{"type":"webauthn.get","challenge":"';
-  }
-
-  get SUFFIX() {
-    return '"}';
-  }
-
-  base64toBase64Url = str => str.replaceAll('+', '-').replaceAll('/', '_').replaceAll('=', '');
-
-  sign(digest /*: BytesLike*/) /*: { serialized: string } */ {
-    assertArgument(dataLength(digest) === 32, 'invalid digest length', 'digest', digest);
-
-    const clientDataJSON = this.PREFIX.concat(this.base64toBase64Url(encodeBase64(toBeHex(digest, 32)))).concat(
-      this.SUFFIX,
-    );
-
-    const authenticatorData = toBeHex('0', 37);
-
-    // Regular P256 signature
-    const sig = super.sign(sha256(concat([authenticatorData, sha256(toUtf8Bytes(clientDataJSON))])));
-
-    return {
-      serialized: this.serialize(sig.r, sig.s, authenticatorData, clientDataJSON),
-    };
-  }
-
-  serialize(r, s, authenticatorData, clientDataJSON) {
-    return AbiCoder.defaultAbiCoder().encode(
-      ['tuple(bytes32,bytes32,uint256,uint256,bytes,string)'],
-      [[r, s, 23, 1, authenticatorData, clientDataJSON]],
-    );
-  }
-}
-
-class RSASigningKey {
-  #privateKey;
-  #publicKey;
-
-  constructor(keyPair) {
-    const jwk = keyPair.publicKey.export({ format: 'jwk' });
-    this.#privateKey = keyPair.privateKey;
-    this.#publicKey = { e: decodeBase64(jwk.e), n: decodeBase64(jwk.n) };
-  }
-
-  static random(modulusLength = 2048) {
-    return new this(generateKeyPairSync('rsa', { modulusLength }));
-  }
-
-  get privateKey() {
-    return hexlify(this.#privateKey);
-  }
-
-  get publicKey() {
-    return {
-      e: hexlify(this.#publicKey.e),
-      n: hexlify(this.#publicKey.n),
-    };
-  }
-
-  sign(digest /*: BytesLike*/) /*: Signature*/ {
-    assertArgument(dataLength(digest) === 32, 'invalid digest length', 'digest', digest);
-    // SHA256 OID = 608648016503040201 (9 bytes) | NULL = 0500 (2 bytes) (explicit) | OCTET_STRING length (0x20) = 0420 (2 bytes)
-    return {
-      serialized: hexlify(
-        privateEncrypt(this.#privateKey, getBytes(concat(['0x3031300d060960864801650304020105000420', digest]))),
-      ),
-    };
-  }
-}
-
-class RSASHA256SigningKey extends RSASigningKey {
-  sign(digest /*: BytesLike*/) /*: Signature*/ {
-    assertArgument(dataLength(digest) === 32, 'invalid digest length', 'digest', digest);
-    return super.sign(sha256(getBytes(digest)));
-  }
-}
-=======
 const { AbiCoder, assertArgument, dataLength, toBigInt } = require('ethers');
->>>>>>> f84f33d3
 
 class ZKEmailSigningKey {
   #domainName;
@@ -276,13 +67,5 @@
 }
 
 module.exports = {
-<<<<<<< HEAD
-  NonNativeSigner,
-  P256SigningKey,
-  WebAuthnSigningKey,
-  RSASigningKey,
-  RSASHA256SigningKey,
-=======
->>>>>>> f84f33d3
   ZKEmailSigningKey,
 };