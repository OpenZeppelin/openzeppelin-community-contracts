--- conflicted
+++ resolved
@@ -20,67 +20,14 @@
   // Deploy a mock ERC-7913 verifier
   const verifier = await ethers.deployContract('ERC7913VerifierMock');
 
-<<<<<<< HEAD
-  // Create test keys
-  const validKey = ethers.toUtf8Bytes('valid_key_1');
-  const validKey2 = ethers.toUtf8Bytes('valid_key_2');
-  const invalidKey = ethers.randomBytes(32);
-
-  // Create signer bytes (verifier address + key)
-  const validSignerBytes = ethers.concat([verifier.target, validKey]);
-  const validSignerBytes2 = ethers.concat([verifier.target, validKey2]);
-  const invalidKeySignerBytes = ethers.concat([verifier.target, invalidKey]);
-
-  // Create test signatures
-  const validSignature = ethers.toUtf8Bytes('valid_signature_1');
-  const validSignature2 = ethers.toUtf8Bytes('valid_signature_2');
-  const invalidSignature = ethers.randomBytes(65);
-
-  // Get EOA signatures from the signers
-  const eoaSignature = await signer.signMessage(TEST_MESSAGE);
-  const eoaSignature2 = await extraSigner.signMessage(TEST_MESSAGE);
-  const wrongMessageSignature = await signer.signMessage(WRONG_MESSAGE);
-
-  // Create EOA signers
-  const eoaSigner = ethers.zeroPadValue(signer.address, 20);
-  const eoaSigner2 = ethers.zeroPadValue(extraSigner.address, 20);
-  const wrongSigner = ethers.zeroPadValue(other.address, 20);
-
-  // Create Wallet signers
-  const walletSigner = ethers.zeroPadValue(wallet.target, 20);
-  const walletSigner2 = ethers.zeroPadValue(wallet2.target, 20);
-
-=======
->>>>>>> 6ac35ceb
   return {
     signer,
     extraSigner,
     other,
-    extraSigner,
     mock,
     wallet,
     wallet2,
     verifier,
-<<<<<<< HEAD
-    validKey,
-    validKey2,
-    invalidKey,
-    validSignerBytes,
-    validSignerBytes2,
-    invalidKeySignerBytes,
-    validSignature,
-    validSignature2,
-    invalidSignature,
-    eoaSignature,
-    eoaSignature2,
-    wrongMessageSignature,
-    eoaSigner,
-    eoaSigner2,
-    wrongSigner,
-    walletSigner,
-    walletSigner2,
-=======
->>>>>>> 6ac35ceb
   };
 }
 
@@ -193,89 +140,6 @@
 
   describe('areValidNSignaturesNow', function () {
     it('should validate a single signature', async function () {
-<<<<<<< HEAD
-      await expect(this.mock.$areValidNSignaturesNow(TEST_MESSAGE_HASH, [this.eoaSigner], [this.eoaSignature])).to
-        .eventually.be.true;
-    });
-
-    it('should validate multiple signatures with different signer types', async function () {
-      // Order signers by ID (using keccak256)
-      const signers = [this.eoaSigner, this.walletSigner, this.validSignerBytes].sort(
-        (a, b) => ethers.keccak256(a) - ethers.keccak256(b),
-      );
-
-      // Create corresponding signatures in the same order
-      const signatures = signers.map(signer => {
-        if (ethers.dataLength(signer) === 20) {
-          // EOA or ERC-1271 wallet
-          if (ethers.getAddress(ethers.hexlify(signer)) === this.signer.address) {
-            return this.eoaSignature;
-          } else if (ethers.hexlify(signer) === ethers.hexlify(this.walletSigner)) {
-            return this.eoaSignature; // wallet uses signer's signature
-          }
-        } else {
-          // ERC-7913 verifier
-          return this.validSignature;
-        }
-        return ethers.randomBytes(65); // fallback, shouldn't be reached
-      });
-
-      await expect(this.mock.$areValidNSignaturesNow(TEST_MESSAGE_HASH, signers, signatures)).to.eventually.be.true;
-    });
-
-    it('should validate multiple EOA signatures', async function () {
-      // Sort by signer ID
-      const signers = [this.eoaSigner, this.eoaSigner2].sort((a, b) => ethers.keccak256(a) - ethers.keccak256(b));
-
-      // Map of signer to signature
-      const signatureMap = {
-        [ethers.hexlify(this.eoaSigner)]: this.eoaSignature,
-        [ethers.hexlify(this.eoaSigner2)]: this.eoaSignature2,
-      };
-
-      const signatures = signers.map(signer => signatureMap[ethers.hexlify(signer)]);
-
-      await expect(this.mock.$areValidNSignaturesNow(TEST_MESSAGE_HASH, signers, signatures)).to.eventually.be.true;
-    });
-
-    it('should validate multiple ERC-1271 wallet signatures', async function () {
-      // Sort by signer ID
-      const signers = [this.walletSigner, this.walletSigner2].sort((a, b) => ethers.keccak256(a) - ethers.keccak256(b));
-
-      // Both wallets use their respective owner's signatures
-      const signatures = [this.eoaSignature, this.eoaSignature2];
-      if (ethers.keccak256(this.walletSigner) - ethers.keccak256(this.walletSigner2) > 0) {
-        signatures.reverse();
-      }
-
-      await expect(this.mock.$areValidNSignaturesNow(TEST_MESSAGE_HASH, signers, signatures)).to.eventually.be.true;
-    });
-
-    it('should validate multiple ERC-7913 signatures', async function () {
-      // Sort by signer ID
-      const signers = [this.validSignerBytes, this.validSignerBytes2].sort(
-        (a, b) => ethers.keccak256(a) - ethers.keccak256(b),
-      );
-
-      // Map of signer to signature
-      const signatureMap = {
-        [ethers.hexlify(this.validSignerBytes)]: this.validSignature,
-        [ethers.hexlify(this.validSignerBytes2)]: this.validSignature2,
-      };
-
-      const signatures = signers.map(signer => signatureMap[ethers.hexlify(signer)]);
-
-      await expect(this.mock.$areValidNSignaturesNow(TEST_MESSAGE_HASH, signers, signatures)).to.eventually.be.true;
-    });
-
-    it('should return false if any signature is invalid', async function () {
-      // Use two EOA signers but one signature is for the wrong message
-      await expect(
-        this.mock.$areValidNSignaturesNow(
-          TEST_MESSAGE_HASH,
-          [this.eoaSigner, this.eoaSigner2],
-          [this.eoaSignature, this.wrongMessageSignature],
-=======
       const message = 'Hello, World!';
       const signature = await this.signer.signMessage(message);
       await expect(
@@ -343,33 +207,11 @@
           ethers.hashMessage(message),
           [ethers.zeroPadValue(this.signer.address, 20), await this.extraSigner.signMessage(message)],
           [await this.signer.signMessage(message), await this.signer.signMessage('Nope')],
->>>>>>> 6ac35ceb
         ),
       ).to.eventually.be.false;
     });
 
     it('should return false if signers are not ordered by ID', async function () {
-<<<<<<< HEAD
-      // Ensure signers are ordered incorrectly
-      const signers = [this.eoaSigner, this.eoaSigner2];
-      const signatures = [this.eoaSignature, this.eoaSignature2];
-
-      // If they're already ordered, swap them
-      if (ethers.keccak256(signers[0]) - ethers.keccak256(signers[1])) {
-        signers.reverse();
-        signatures.reverse();
-      }
-
-      await expect(this.mock.$areValidNSignaturesNow(TEST_MESSAGE_HASH, signers, signatures)).to.eventually.be.false;
-    });
-
-    it('should return false if there are duplicate signers', async function () {
-      await expect(
-        this.mock.$areValidNSignaturesNow(
-          TEST_MESSAGE_HASH,
-          [this.eoaSigner, this.eoaSigner], // Same signer used twice
-          [this.eoaSignature, this.eoaSignature],
-=======
       const message = 'Hello, World!';
       const pairs = [
         [ethers.zeroPadValue(this.signer.address, 20), await this.signer.signMessage(message)],
@@ -393,37 +235,24 @@
           ethers.hashMessage(message),
           [ethers.zeroPadValue(this.signer.address, 20), ethers.zeroPadValue(this.signer.address, 20)], // Same signer used twice
           [await this.signer.signMessage(message), await this.signer.signMessage(message)],
->>>>>>> 6ac35ceb
         ),
       ).to.eventually.be.false;
     });
 
     it('should fail if signatures array length does not match signers array length', async function () {
-<<<<<<< HEAD
-      await expect(
-        this.mock.$areValidNSignaturesNow(
-          TEST_MESSAGE_HASH,
-          [this.eoaSigner, this.eoaSigner2],
-          [this.eoaSignature], // Missing one signature
-=======
       const message = 'Hello, World!';
       await expect(
         this.mock.$areValidNSignaturesNow(
           ethers.hashMessage(message),
           [ethers.zeroPadValue(this.signer.address, 20), await this.extraSigner.signMessage(message)],
           [await this.signer.signMessage(message)], // Missing one signature
->>>>>>> 6ac35ceb
         ),
       ).to.be.revertedWithPanic(PANIC_CODES.ARRAY_ACCESS_OUT_OF_BOUNDS);
     });
 
     it('should pass with empty arrays', async function () {
-<<<<<<< HEAD
-      await expect(this.mock.$areValidNSignaturesNow(TEST_MESSAGE_HASH, [], [])).to.eventually.be.true;
-=======
       await expect(this.mock.$areValidNSignaturesNow(ethers.hashMessage('Hello, World!'), [], [])).to.eventually.be
         .true;
->>>>>>> 6ac35ceb
     });
   });
 });