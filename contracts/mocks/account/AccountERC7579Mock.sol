--- conflicted
+++ resolved
@@ -6,46 +6,14 @@
 import {AccountERC7579} from "../../account/extensions/AccountERC7579.sol";
 import {AccountERC7579Hooked} from "../../account/extensions/AccountERC7579Hooked.sol";
 
-<<<<<<< HEAD
-abstract contract AccountERC7579Mock is EIP712, AccountERC7579 {
-    bytes32 internal constant PACKED_USER_OPERATION =
-        keccak256(
-            "PackedUserOperation(address sender,uint256 nonce,bytes initCode,bytes callData,bytes32 accountGasLimits,uint256 preVerificationGas,bytes32 gasFees,bytes paymasterAndData)"
-        );
-
-=======
 abstract contract AccountERC7579Mock is AccountERC7579 {
->>>>>>> 47cbc631
     constructor(address validator, bytes memory initData) {
         _installModule(MODULE_TYPE_VALIDATOR, validator, initData);
     }
 }
 
-<<<<<<< HEAD
-    function _signableUserOpHash(
-        PackedUserOperation calldata userOp,
-        bytes32 /*userOpHash*/
-    ) internal view virtual override returns (bytes32) {
-        return
-            _hashTypedDataV4(
-                keccak256(
-                    abi.encode(
-                        PACKED_USER_OPERATION,
-                        userOp.sender,
-                        userOp.nonce,
-                        keccak256(userOp.initCode),
-                        keccak256(userOp.callData),
-                        userOp.accountGasLimits,
-                        userOp.preVerificationGas,
-                        userOp.gasFees,
-                        keccak256(userOp.paymasterAndData)
-                    )
-                )
-            );
-=======
 abstract contract AccountERC7579HookedMock is AccountERC7579Hooked {
     constructor(address validator, bytes memory initData) {
         _installModule(MODULE_TYPE_VALIDATOR, validator, initData);
->>>>>>> 47cbc631
     }
 }