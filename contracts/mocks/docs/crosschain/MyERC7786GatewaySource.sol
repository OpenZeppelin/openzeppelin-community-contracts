--- conflicted
+++ resolved
@@ -3,11 +3,7 @@
 pragma solidity ^0.8.24;
 
 import {IERC7786GatewaySource} from "../../../interfaces/IERC7786.sol";
-<<<<<<< HEAD
-import {ERC7930} from "../../../utils/ERC7930.sol";
-=======
 import {InteroperableAddress} from "@openzeppelin/contracts/utils/draft-InteroperableAddress.sol";
->>>>>>> dcebe28b
 
 abstract contract MyERC7786GatewaySource is IERC7786GatewaySource {
     error UnsupportedNativeTransfer();
@@ -30,9 +26,6 @@
 
         // Emit event
         sendId = bytes32(0); // Explicitly set to 0. Can be used for post-processing
-<<<<<<< HEAD
-        emit MessageSent(sendId, ERC7930.formatEvmV1(block.chainid, msg.sender), recipient, payload, 0, attributes);
-=======
         emit MessageSent(
             sendId,
             InteroperableAddress.formatEvmV1(block.chainid, msg.sender),
@@ -41,7 +34,6 @@
             0,
             attributes
         );
->>>>>>> dcebe28b
 
         // Optionally: If this is an adapter, send the message to a protocol gateway for processing
         // This may require the logic for tracking destination gateway addresses and chain identifiers
