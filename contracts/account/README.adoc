--- conflicted
+++ resolved
@@ -7,7 +7,7 @@
  * {AccountCore}: An ERC-4337 smart account implementation that includes the core logic to process user operations.
  * {Account}: An extension of `AccountCore` that implements the recommended features for ERC-4337 smart accounts.
  * {AccountSignerERC7702}: An account implementation with low-level signature validation performed by an EOA.
- * {ERC7821}: Minimal batch executor implementation contracts. Useful to enable easy batch execution for smart contracts. 
+ * {ERC7821}: Minimal batch executor implementation contracts. Useful to enable easy batch execution for smart contracts.
 
 == Core
 
@@ -19,12 +19,8 @@
 
 {{SignerERC7702}}
 
-<<<<<<< HEAD
 {{AccountERC7759}}
 
 {{AccountERC7759Hooked}}
 
-{{AccountERC7821}}
-=======
-{{ERC7821}}
->>>>>>> c1248a53
+{{ERC7821}}