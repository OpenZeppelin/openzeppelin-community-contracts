= Account
[.readme-notice]
NOTE: This document is better viewed at https://docs.openzeppelin.com/community-contracts/api/account

This directory includes contracts to build accounts for ERC-4337. These include:

 * {AccountCore}: An ERC-4337 smart account implementation that includes the core logic to process user operations.
 * {Account}: An extension of `AccountCore` that implements the recommended features for ERC-4337 smart accounts.
 * {AccountERC7579}: An extension of `AccountCore` that implements support for ERC-7579 modules.
 * {AccountERC7579Hooked}: An extension of `AccountERC7579` with support for a single hook module (type 4).
 * {ERC7821}: Minimal batch executor implementation contracts. Useful to enable easy batch execution for smart contracts.
 * {ERC7579SocialRecoveryExecutor}: A social recovery module for ERC-7579 accounts.

== Core

{{AccountCore}}

{{Account}}

== Extensions

{{AccountERC7579}}

{{AccountERC7579Hooked}}
<<<<<<< HEAD
=======

{{ERC7821}}
>>>>>>> 0cfb1b32

{{ERC7579Modules}}

== ERC7579 Modules

This section includes several ERC-7579 Module implementations for {AccountERC7579}:

 * {ERC7579SocialRecoveryExecutor}: A social recovery module enabling account reconfiguration through a timelocked guardian-based consensus mechanism.

{{ERC7579SocialRecoveryExecutor}}<|MERGE_RESOLUTION|>--- conflicted
+++ resolved
@@ -22,11 +22,8 @@
 {{AccountERC7579}}
 
 {{AccountERC7579Hooked}}
-<<<<<<< HEAD
-=======
 
 {{ERC7821}}
->>>>>>> 0cfb1b32
 
 {{ERC7579Modules}}
 
