// SPDX-License-Identifier: MIT
pragma solidity ^0.8.27;

import {Time} from "@openzeppelin/contracts/utils/types/Time.sol";
import {Mode} from "@openzeppelin/contracts/account/utils/draft-ERC7579Utils.sol";
import {IERC7579ModuleConfig, MODULE_TYPE_EXECUTOR} from "@openzeppelin/contracts/interfaces/draft-IERC7579.sol";
import {ERC7579Executor} from "./ERC7579Executor.sol";

/**
 * @dev Extension of {ERC7579Executor} that allows scheduling and executing delayed operations
 * with expiration. This module enables time-delayed execution patterns for smart accounts.
 *
 * ==== Operation Lifecycle
 *
 * 1. Scheduling: Operations are scheduled via {schedule} with a specified delay period.
 * The delay period is set during {onInstall} and can be customized via {setDelay}. Each
 * operation enters a `Scheduled` state and must wait for its delay period to elapse.
 *
 * 2. Security Window: During the delay period, operations remain in `Scheduled` state but
 * cannot be executed. Through this period, suspicious operations can be monitored and
 * canceled via {cancel} if appropriate.
 *
 * 3. Execution & Expiration: Once the delay period elapses, operations transition to `Ready` state.
 * Operations can be executed via {execute} and have an expiration period after becoming
 * executable. If an operation is not executed within the expiration period, it becomes `Expired`
 * and can't be executed. Expired operations must be rescheduled with a different salt.
 *
 * ==== Delay Management
 *
 * Accounts can set their own delay periods during installation or via {setDelay}.
 * The delay period is enforced even between installas and uninstalls to prevent
 * immediate downgrades. When setting a new delay period, the new delay takes effect
 * after a transition period defined by the current delay or {minSetback}, whichever
 * is longer.
 */
abstract contract ERC7579DelayedExecutor is ERC7579Executor {
    using Time for *;

    struct Schedule {
        // 1 slot = 48 + 32 + 32 + 1 + 1 = 114 bits ~ 14 bytes
        uint48 scheduledAt; // The time when the operation was scheduled
        uint32 executableAfter; // Time after the operation becomes executable
        uint32 expiresAfter; // Time after the operation expires
        bool executed;
        bool canceled;
    }

    struct ExecutionConfig {
        // 1 slot = 112 + 32 + 1 = 145 bits ~ 18 bytes
        Time.Delay delay;
        uint32 expiration; // Time after operation is OperationState.Ready to expire
        bool installed;
    }

    enum OperationState {
        Unknown,
        Scheduled,
        Ready,
        Expired,
        Executed,
        Canceled
    }

    /// @dev Emitted when a new operation is scheduled.
    event ERC7579ExecutorOperationScheduled(
        address indexed account,
        bytes32 indexed operationId,
        Mode mode,
        bytes executionCalldata,
        bytes32 salt,
        uint48 schedule
    );

    /// @dev Emitted when a new operation is canceled.
    event ERC7579ExecutorOperationCanceled(address indexed account, bytes32 indexed operationId);

    /// @dev Emitted when the execution delay is updated.
    event ERC7579ExecutorDelayUpdated(address indexed account, uint32 newDelay, uint48 effectTime);

    /// @dev Emitted when the expiration delay is updated.
    event ERC7579ExecutorExpirationUpdated(address indexed account, uint32 newExpiration);

    /**
     * @dev The current state of a operation is not the expected. The `expectedStates` is a bitmap with the
     * bits enabled for each OperationState enum position counting from right to left. See {_encodeStateBitmap}.
     *
     * NOTE: If `expectedState` is `bytes32(0)`, the operation is expected to not be in any state (i.e. not exist).
     */
    error ERC7579ExecutorUnexpectedOperationState(
        bytes32 operationId,
        OperationState currentState,
        bytes32 allowedStates
    );

    /// @dev The operation is not authorized to be canceled.
    error ERC7579ExecutorUnauthorizedCancellation();

    /// @dev The operation is not authorized to be scheduled.
    error ERC7579ExecutorUnauthorizedSchedule();

    mapping(address account => ExecutionConfig) private _config;
    mapping(bytes32 operationId => Schedule) private _schedules;

    /// @dev Current state of an operation.
    function state(
        address account,
        Mode mode,
        bytes calldata executionCalldata,
        bytes32 salt
    ) public view returns (OperationState) {
        return state(hashOperation(account, mode, executionCalldata, salt));
    }

    /// @dev Same as {state}, but for a specific operation id.
    function state(bytes32 operationId) public view returns (OperationState) {
        if (_schedules[operationId].scheduledAt == 0) return OperationState.Unknown;
        if (_schedules[operationId].canceled) return OperationState.Canceled;
        if (_schedules[operationId].executed) return OperationState.Executed;
        (, uint48 executableAt, uint48 expiresAt) = getSchedule(operationId);
        if (block.timestamp < executableAt) return OperationState.Scheduled;
        if (block.timestamp > expiresAt) return OperationState.Expired;
        return OperationState.Ready;
    }

<<<<<<< HEAD
=======
    /// @dev See {ERC7579Executor-canExecute}. Allows anyone to execute an operation if it's `Ready`.
    function canExecute(
        address account,
        Mode mode,
        bytes calldata executionCalldata,
        bytes32 salt
    ) public view virtual override returns (bool) {
        return
            state(account, mode, executionCalldata, salt) == OperationState.Ready ||
            super.canExecute(account, mode, executionCalldata, salt);
    }

>>>>>>> 0065af11
    /**
     * @dev Whether the caller is authorized to cancel operations.
     * By default, this checks if the caller is the account itself. Derived contracts can
     * override this to implement custom authorization logic.
     *
     * Example extension:
     *
     * ```solidity
     *  function canCancel(
     *     address account,
     *     Mode mode,
     *     bytes calldata executionCalldata,
     *     bytes32 salt
     *  ) public view virtual returns (bool) {
     *    bool isAuthorized = ...; // custom logic to check authorization
     *    return isAuthorized || super.canCancel(account, mode, executionCalldata, salt);
     *  }
     *```
     */
    function canCancel(
        address account,
        Mode /* mode */,
        bytes calldata /* executionCalldata */,
        bytes32 /* salt */
    ) public view virtual returns (bool) {
        return account == msg.sender;
    }

    /**
     * @dev Whether the caller is authorized to schedule operations.
     * By default, this checks if the caller is the account itself. Derived contracts can
     * override this to implement custom authorization logic.
     *
     * Example extension:
     *
     * ```solidity
     *  function canSchedule(
     *     address account,
     *     Mode mode,
     *     bytes calldata executionCalldata,
     *     bytes32 salt
     *  ) public view virtual returns (bool) {
     *    bool isAuthorized = ...; // custom logic to check authorization
     *    return isAuthorized || super.canSchedule(account, mode, executionCalldata, salt);
     *  }
     *```
     */
    function canSchedule(
        address account,
        Mode /* mode */,
        bytes calldata /* executionCalldata */,
        bytes32 /* salt */
    ) public view virtual returns (bool) {
        return account == msg.sender;
    }

    /// @dev Minimum delay after which {setDelay} takes effect.
    function minSetback() public view virtual returns (uint32) {
        return 1 days; // Up to ~136 years
    }

    /// @dev Delay for a specific account.
    function getDelay(
        address account
    ) public view virtual returns (uint32 delay, uint32 pendingDelay, uint48 effectTime) {
        return _config[account].delay.getFull();
    }

    /// @dev Expiration delay for account operations.
    function getExpiration(address account) public view virtual returns (uint32 expiration) {
        return _config[account].expiration;
    }

    /// @dev Schedule for an operation. Returns default values if not set (i.e. `uint48(0)`, `uint48(0)`, `uint48(0)`).
    function getSchedule(
        address account,
        Mode mode,
        bytes calldata executionCalldata,
        bytes32 salt
    ) public view virtual returns (uint48 scheduledAt, uint48 executableAt, uint48 expiresAt) {
        return getSchedule(hashOperation(account, mode, executionCalldata, salt));
    }

    /// @dev Same as {getSchedule} but with the operation id.
    function getSchedule(
        bytes32 operationId
    ) public view virtual returns (uint48 scheduledAt, uint48 executableAt, uint48 expiresAt) {
        scheduledAt = _schedules[operationId].scheduledAt;
        executableAt = scheduledAt + _schedules[operationId].executableAfter;
        return (scheduledAt, executableAt, executableAt + _schedules[operationId].expiresAfter);
    }

    /// @dev Returns the operation id.
    function hashOperation(
        address account,
        Mode mode,
        bytes calldata executionCalldata,
        bytes32 salt
    ) public view virtual returns (bytes32) {
        return keccak256(abi.encode(account, mode, executionCalldata, salt));
    }

    /// @dev Default delay for account operations. Set if not provided during {onInstall}.
    function defaultDelay() public view virtual returns (uint32) {
        return 5 days;
    }

    /// @dev Default expiration for account operations. Set if not provided during {onInstall}.
    function defaultExpiration() public view virtual returns (uint32) {
        return 60 days;
    }

    /**
     * @dev Sets up the module's initial configuration when installed by an account.
     * The account calling this function becomes registered with the module.
     *
     * The `initData` may be `abi.encode(uint32(initialDelay), uint32(initialExpiration))`.
     * The delay will be set to the maximum of this value and the minimum delay if provided.
     * Otherwise, the delay will be set to the minimum delay.
     *
     * Behaves as a no-op if the module is already installed.
     *
     * Requirements:
     *
     * * The account (i.e `msg.sender`) must implement the {IERC7579ModuleConfig} interface.
     * * `initData` must be empty or decode correctly to `(uint32, uint32)`.
     */
    function onInstall(bytes calldata initData) public virtual {
        if (!_config[msg.sender].installed) {
            _config[msg.sender].installed = true;
            (uint32 initialDelay, uint32 initialExpiration) = initData.length > 0
                ? abi.decode(initData, (uint32, uint32))
                : (defaultDelay(), defaultExpiration());
            // An old delay might be still present
            // So we set 0 for the minimum setback relying on any old value as the minimum delay
            _setDelay(msg.sender, initialDelay, 0);
            _setExpiration(msg.sender, initialExpiration);
        }
    }

    /**
     * @dev Allows an account to update its execution delay (see {getDelay}).
     *
     * The new delay will take effect after a transition period defined by the current delay
     * or {minSetback}, whichever is longer. This prevents immediate security downgrades.
     * Can only be called by the account itself.
     */
    function setDelay(uint32 newDelay) public virtual {
        _setDelay(msg.sender, newDelay, minSetback());
    }

    /// @dev Allows an account to update its execution expiration (see {getExpiration}).
    function setExpiration(uint32 newExpiration) public virtual {
        _setExpiration(msg.sender, newExpiration);
    }

    /**
     * @dev Schedules an operation to be executed after the account's delay period (see {getDelay}).
     * Operations are uniquely identified by the combination of `mode`, `executionCalldata`, and `salt`.
     * See {canSchedule} for authorization checks.
     */
    function schedule(address account, Mode mode, bytes calldata executionCalldata, bytes32 salt) public virtual {
        bool allowed = canSchedule(account, mode, executionCalldata, salt);
        _schedule(account, mode, executionCalldata, salt); // Prioritize errors thrown in _schedule
        require(allowed, ERC7579ExecutorUnauthorizedSchedule());
    }

    /**
     * @dev Cancels a previously scheduled operation. Can only be called by the account that
     * scheduled the operation. See {_cancel}.
     */
    function cancel(address account, Mode mode, bytes calldata executionCalldata, bytes32 salt) public virtual {
        bool allowed = canCancel(account, mode, executionCalldata, salt);
        _cancel(account, mode, executionCalldata, salt); // Prioritize errors thrown in _cancel
        require(allowed, ERC7579ExecutorUnauthorizedCancellation());
    }

    /**
     * @dev Cleans up the {getDelay} and {getExpiration} values by scheduling them to `0`
     * and respecting the previous delay and expiration values.
     *
     * IMPORTANT: This function does not clean up scheduled operations. This means operations
     * could potentially be re-executed if the module is reinstalled later. This is a deliberate
     * design choice for efficiency, but module implementations may want to override this behavior
     * to clear scheduled operations during uninstallation for their specific use cases.
     *
     * WARNING: The account's delay will be removed if the account calls this function, allowing
     * immediate scheduling of operations. As an account operator, make sure to uninstall to a
     * predefined path in your account that properly handles the side effects of uninstallation.
     * See {AccountERC7579-uninstallModule}.
     */
    function onUninstall(bytes calldata) public virtual {
        _config[msg.sender].installed = false;
        _setDelay(msg.sender, 0, minSetback()); // Avoids immediate downgrades
        _setExpiration(msg.sender, 0);
    }

    /**
     * @dev Internal implementation for setting an account's delay. See {getDelay}.
     *
     * Emits an {ERC7579ExecutorDelayUpdated} event.
     */
    function _setDelay(address account, uint32 newDelay, uint32 minimumSetback) internal virtual {
        uint48 effect;
        (_config[account].delay, effect) = _config[account].delay.withUpdate(newDelay, minimumSetback);
        emit ERC7579ExecutorDelayUpdated(account, newDelay, effect);
    }

    /**
     * @dev Internal implementation for setting an account's expiration. See {getExpiration}.
     *
     * Emits an {ERC7579ExecutorExpirationUpdated} event.
     */
    function _setExpiration(address account, uint32 newExpiration) internal virtual {
        // Safe downcast since both arguments are uint32
        _config[account].expiration = newExpiration;
        emit ERC7579ExecutorExpirationUpdated(account, newExpiration);
    }

    /**
     * @dev Internal version of {schedule} that takes an `account` address as an argument.
     *
     * Requirements:
     *
     * * The operation must be `Unknown`.
     *
     * Emits an {ERC7579ExecutorOperationScheduled} event.
     */
    function _schedule(
        address account,
        Mode mode,
        bytes calldata executionCalldata,
        bytes32 salt
    ) internal virtual returns (bytes32 operationId, Schedule memory schedule_) {
        bytes32 id = hashOperation(account, mode, executionCalldata, salt);
        _validateStateBitmap(id, _encodeStateBitmap(OperationState.Unknown));

        (uint32 executableAfter, , ) = getDelay(account);

        uint48 timepoint = Time.timestamp();
        _schedules[id].scheduledAt = timepoint;
        _schedules[id].executableAfter = executableAfter;
        _schedules[id].expiresAfter = getExpiration(account);

        emit ERC7579ExecutorOperationScheduled(account, id, mode, executionCalldata, salt, timepoint);
        return (id, schedule_);
    }

    /// @dev See {ERC7579Executor-canExecute}. Allows anyone to execute an operation if it's {OperationState-Ready}.
    function canExecute(
        address /* account */,
        Mode /* mode */,
        bytes calldata /* executionCalldata */,
        bytes32 /* salt */
    ) public view virtual override returns (bool) {
        return true;
    }

    /**
     * @dev See {ERC7579Executor-_execute}.
     *
     * Requirements:
     *
     * * The operation must be `Ready`.
     *
     * NOTE: Anyone can trigger execution once the operation is `Ready`. See {canExecute}.
     */
    function _execute(
        address account,
        Mode mode,
        bytes calldata executionCalldata,
        bytes32 salt
    ) internal virtual override returns (bytes[] memory returnData) {
        bytes32 id = hashOperation(account, mode, executionCalldata, salt);
        _validateStateBitmap(id, _encodeStateBitmap(OperationState.Ready));

        _schedules[id].executed = true;

        return super._execute(account, mode, executionCalldata, salt);
    }

    /**
     * @dev Internal version of {cancel} that takes an `account` address as an argument.
     *
     * Requirements:
     *
     * * The operation must be `Scheduled` or `Ready`.
     *
     * Canceled operations can't be rescheduled. Emits an {ERC7579ExecutorOperationCanceled} event.
     */
    function _cancel(address account, Mode mode, bytes calldata executionCalldata, bytes32 salt) internal virtual {
        bytes32 id = hashOperation(account, mode, executionCalldata, salt);
        bytes32 allowedStates = _encodeStateBitmap(OperationState.Scheduled) | _encodeStateBitmap(OperationState.Ready);
        _validateStateBitmap(id, allowedStates);

        _schedules[id].canceled = true;

        emit ERC7579ExecutorOperationCanceled(account, id);
    }

    /**
     * @dev Check that the current state of a operation matches the requirements described by the `allowedStates` bitmap.
     * This bitmap should be built using {_encodeStateBitmap}.
     *
     * If requirements are not met, reverts with a {ERC7579ExecutorUnexpectedOperationState} error.
     */
    function _validateStateBitmap(bytes32 operationId, bytes32 allowedStates) internal view returns (OperationState) {
        OperationState currentState = state(operationId);
        require(
            _encodeStateBitmap(currentState) & allowedStates != bytes32(0),
            ERC7579ExecutorUnexpectedOperationState(operationId, currentState, allowedStates)
        );
        return currentState;
    }

    /**
     * @dev Encodes a `OperationState` into a `bytes32` representation where each bit enabled corresponds to
     * the underlying position in the `OperationState` enum. For example:
     *
     * ```
     * 0x000...10000
     *   ^^^^^^------ ...
     *         ^----- Canceled
     *          ^---- Executed
     *           ^--- Ready
     *            ^-- Scheduled
     *             ^- Unknown
     * ```
     */
    function _encodeStateBitmap(OperationState operationState) internal pure returns (bytes32) {
        return bytes32(1 << uint8(operationState));
    }
}<|MERGE_RESOLUTION|>--- conflicted
+++ resolved
@@ -122,21 +122,16 @@
         return OperationState.Ready;
     }
 
-<<<<<<< HEAD
-=======
-    /// @dev See {ERC7579Executor-canExecute}. Allows anyone to execute an operation if it's `Ready`.
+    /// @dev See {ERC7579Executor-canExecute}. Allows anyone to execute an operation if it's {OperationState-Ready}.
     function canExecute(
-        address account,
-        Mode mode,
-        bytes calldata executionCalldata,
-        bytes32 salt
+        address /* account */,
+        Mode /* mode */,
+        bytes calldata /* executionCalldata */,
+        bytes32 /* salt */
     ) public view virtual override returns (bool) {
-        return
-            state(account, mode, executionCalldata, salt) == OperationState.Ready ||
-            super.canExecute(account, mode, executionCalldata, salt);
-    }
-
->>>>>>> 0065af11
+        return true;
+    }
+
     /**
      * @dev Whether the caller is authorized to cancel operations.
      * By default, this checks if the caller is the account itself. Derived contracts can
@@ -296,22 +291,21 @@
     /**
      * @dev Schedules an operation to be executed after the account's delay period (see {getDelay}).
      * Operations are uniquely identified by the combination of `mode`, `executionCalldata`, and `salt`.
-     * See {canSchedule} for authorization checks.
+     * See {_validateScheduleRequest} for validation checks.
      */
     function schedule(address account, Mode mode, bytes calldata executionCalldata, bytes32 salt) public virtual {
-        bool allowed = canSchedule(account, mode, executionCalldata, salt);
-        _schedule(account, mode, executionCalldata, salt); // Prioritize errors thrown in _schedule
-        require(allowed, ERC7579ExecutorUnauthorizedSchedule());
+        _validateScheduleRequest(account, mode, executionCalldata, salt);
+        _schedule(account, mode, executionCalldata, salt);
     }
 
     /**
      * @dev Cancels a previously scheduled operation. Can only be called by the account that
-     * scheduled the operation. See {_cancel}.
+     * scheduled the operation.
+     * See {_validateCancelRequest} for validation checks.
      */
     function cancel(address account, Mode mode, bytes calldata executionCalldata, bytes32 salt) public virtual {
-        bool allowed = canCancel(account, mode, executionCalldata, salt);
-        _cancel(account, mode, executionCalldata, salt); // Prioritize errors thrown in _cancel
-        require(allowed, ERC7579ExecutorUnauthorizedCancellation());
+        _validateCancelRequest(account, mode, executionCalldata, salt);
+        _cancel(account, mode, executionCalldata, salt);
     }
 
     /**
@@ -357,52 +351,75 @@
     }
 
     /**
+     * @dev Validates a schedule request.
+     *
+     * Can be overridden by derived contracts to implement custom validation logic.
+     */
+    function _validateScheduleRequest(
+        address account,
+        Mode mode,
+        bytes calldata executionCalldata,
+        bytes32 salt
+    ) internal view virtual {
+        // priorizes "when" errors over "who" thrown errors
+        bytes32 id = hashOperation(account, mode, executionCalldata, salt);
+        _validateStateBitmap(id, _encodeStateBitmap(OperationState.Unknown));
+
+        require(canSchedule(account, mode, executionCalldata, salt), ERC7579ExecutorUnauthorizedSchedule());
+    }
+
+    /**
+     * @dev See {ERC7579Executor-_validateExecution}.
+     */
+    function _validateExecutionRequest(
+        address account,
+        Mode mode,
+        bytes calldata executionCalldata,
+        bytes32 salt
+    ) internal view virtual override {
+        bytes32 id = hashOperation(account, mode, executionCalldata, salt);
+        _validateStateBitmap(id, _encodeStateBitmap(OperationState.Ready));
+
+        super._validateExecutionRequest(account, mode, executionCalldata, salt);
+    }
+
+    /**
+     * @dev Validates a cancellation request.
+     *
+     * Can be overridden by derived contracts to implement custom validation logic.
+     */
+    function _validateCancelRequest(
+        address account,
+        Mode mode,
+        bytes calldata executionCalldata,
+        bytes32 salt
+    ) internal view virtual {
+        bytes32 id = hashOperation(account, mode, executionCalldata, salt);
+        bytes32 allowedStates = _encodeStateBitmap(OperationState.Scheduled) | _encodeStateBitmap(OperationState.Ready);
+        _validateStateBitmap(id, allowedStates);
+
+        require(canCancel(account, mode, executionCalldata, salt), ERC7579ExecutorUnauthorizedCancellation());
+    }
+
+    /**
      * @dev Internal version of {schedule} that takes an `account` address as an argument.
      *
-     * Requirements:
-     *
-     * * The operation must be `Unknown`.
-     *
      * Emits an {ERC7579ExecutorOperationScheduled} event.
      */
-    function _schedule(
-        address account,
-        Mode mode,
-        bytes calldata executionCalldata,
-        bytes32 salt
-    ) internal virtual returns (bytes32 operationId, Schedule memory schedule_) {
-        bytes32 id = hashOperation(account, mode, executionCalldata, salt);
-        _validateStateBitmap(id, _encodeStateBitmap(OperationState.Unknown));
-
+    function _schedule(address account, Mode mode, bytes calldata executionCalldata, bytes32 salt) internal virtual {
+        bytes32 id = hashOperation(account, mode, executionCalldata, salt);
         (uint32 executableAfter, , ) = getDelay(account);
-
         uint48 timepoint = Time.timestamp();
+
         _schedules[id].scheduledAt = timepoint;
         _schedules[id].executableAfter = executableAfter;
         _schedules[id].expiresAfter = getExpiration(account);
 
         emit ERC7579ExecutorOperationScheduled(account, id, mode, executionCalldata, salt, timepoint);
-        return (id, schedule_);
-    }
-
-    /// @dev See {ERC7579Executor-canExecute}. Allows anyone to execute an operation if it's {OperationState-Ready}.
-    function canExecute(
-        address /* account */,
-        Mode /* mode */,
-        bytes calldata /* executionCalldata */,
-        bytes32 /* salt */
-    ) public view virtual override returns (bool) {
-        return true;
     }
 
     /**
      * @dev See {ERC7579Executor-_execute}.
-     *
-     * Requirements:
-     *
-     * * The operation must be `Ready`.
-     *
-     * NOTE: Anyone can trigger execution once the operation is `Ready`. See {canExecute}.
      */
     function _execute(
         address account,
@@ -411,7 +428,6 @@
         bytes32 salt
     ) internal virtual override returns (bytes[] memory returnData) {
         bytes32 id = hashOperation(account, mode, executionCalldata, salt);
-        _validateStateBitmap(id, _encodeStateBitmap(OperationState.Ready));
 
         _schedules[id].executed = true;
 
@@ -421,16 +437,10 @@
     /**
      * @dev Internal version of {cancel} that takes an `account` address as an argument.
      *
-     * Requirements:
-     *
-     * * The operation must be `Scheduled` or `Ready`.
-     *
      * Canceled operations can't be rescheduled. Emits an {ERC7579ExecutorOperationCanceled} event.
      */
     function _cancel(address account, Mode mode, bytes calldata executionCalldata, bytes32 salt) internal virtual {
         bytes32 id = hashOperation(account, mode, executionCalldata, salt);
-        bytes32 allowedStates = _encodeStateBitmap(OperationState.Scheduled) | _encodeStateBitmap(OperationState.Ready);
-        _validateStateBitmap(id, allowedStates);
 
         _schedules[id].canceled = true;
 
