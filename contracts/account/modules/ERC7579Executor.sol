--- conflicted
+++ resolved
@@ -53,16 +53,6 @@
      * Example extension:
      *
      * ```solidity
-<<<<<<< HEAD
-     *  function _validateExecution(
-     *     address account,
-     *     bytes32 salt,
-     *     bytes32 mode,
-     *     bytes calldata data
-     *  ) internal override returns (bool valid, bytes calldata executionCalldata) {
-     *    /// ...
-     *    return isAuthorized; // custom logic to check authorization
-=======
      *  function _validateExecution(address account, bytes32 salt, bytes32 mode, bytes calldata data)
      *      internal
      *      override
@@ -70,7 +60,6 @@
      *  {
      *      // custom logic
      *      return data;
->>>>>>> b7334911
      *  }
      *```
      *
@@ -83,11 +72,7 @@
         bytes32 salt,
         bytes32 mode,
         bytes calldata data
-<<<<<<< HEAD
-    ) internal virtual returns (bool valid, bytes calldata executionCalldata);
-=======
     ) internal virtual returns (bytes calldata);
->>>>>>> b7334911
 
     /**
      * @dev Internal version of {execute}. Emits {ERC7579ExecutorOperationExecuted} event.
