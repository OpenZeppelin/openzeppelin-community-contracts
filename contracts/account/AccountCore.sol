--- conflicted
+++ resolved
@@ -87,24 +87,6 @@
     }
 
     /**
-<<<<<<< HEAD
-     * @inheritdoc IAccountExecute
-     */
-    function executeUserOp(
-        PackedUserOperation calldata userOp,
-        bytes32 /*userOpHash*/
-    ) public virtual onlyEntryPointOrSelf {
-        // decode packed calldata
-        address target = address(bytes20(userOp.callData[4:24]));
-        uint256 value = uint256(bytes32(userOp.callData[24:56]));
-        bytes calldata data = userOp.callData[56:];
-
-        // we cannot use `Address.functionCallWithValue` here as it would revert on EOA targets
-        (bool success, bytes memory returndata) = target.call{value: value}(data);
-        Address.verifyCallResult(success, returndata);
-    }
-
-    /**
      * @dev Returns the validationData for a given user operation. By default, this checks the signature of the
      * signable hash (produced by {_signableUserOpHash}) using the abstract signer ({_rawSignatureValidation}).
      *
@@ -122,8 +104,6 @@
     }
 
     /**
-=======
->>>>>>> e518a4b9
      * @dev Returns the digest used by an offchain signer instead of the opaque `userOpHash`.
      *
      * Given the `userOpHash` calculation is defined by ERC-4337, offchain signers
