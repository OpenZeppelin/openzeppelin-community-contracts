// SPDX-License-Identifier: MIT

pragma solidity ^0.8.27;

<<<<<<< HEAD
=======
import {InteroperableAddress} from "@openzeppelin/contracts/utils/draft-InteroperableAddress.sol";
>>>>>>> dcebe28b
import {Strings} from "@openzeppelin/contracts/utils/Strings.sol";
import {IERC7786GatewaySource} from "../../interfaces/IERC7786.sol";
<<<<<<< HEAD
import {ERC7930} from "../../utils/ERC7930.sol";
=======
import {AxelarGatewayBase} from "./AxelarGatewayBase.sol";
>>>>>>> dcebe28b

/**
 * @dev Implementation of an ERC-7786 gateway source adapter for the Axelar Network.
 *
 * The contract provides a way to send messages to a remote chain via the Axelar Network
 * using the {sendMessage} function.
 */
abstract contract AxelarGatewaySource is IERC7786GatewaySource, AxelarGatewayBase {
<<<<<<< HEAD
    using Strings for *;
    using ERC7930 for bytes;
=======
    using InteroperableAddress for bytes;
    using Strings for address;
>>>>>>> dcebe28b

    error UnsupportedNativeTransfer();

    /// @inheritdoc IERC7786GatewaySource
    function supportsAttribute(bytes4 /*selector*/) public pure returns (bool) {
        return false;
    }

    /// @inheritdoc IERC7786GatewaySource
    function sendMessage(
        bytes calldata recipient, // Binary Interoperable Address
        bytes calldata payload,
        bytes[] calldata attributes
    ) external payable returns (bytes32 sendId) {
        require(msg.value == 0, UnsupportedNativeTransfer());
        // Use of `if () revert` syntax to avoid accessing attributes[0] if it's empty
        if (attributes.length > 0)
            revert UnsupportedAttribute(attributes[0].length < 0x04 ? bytes4(0) : bytes4(attributes[0][0:4]));

        // Create the package
<<<<<<< HEAD
        bytes memory sender = ERC7930.formatEvmV1(block.chainid, msg.sender);
=======
        bytes memory sender = InteroperableAddress.formatEvmV1(block.chainid, msg.sender);
>>>>>>> dcebe28b
        bytes memory adapterPayload = abi.encode(sender, recipient, payload, attributes);

        // Emit event
        sendId = bytes32(0); // Explicitly set to 0
        emit MessageSent(sendId, sender, recipient, payload, 0, attributes);

        // Send the message
        (bytes2 chainType, bytes calldata chainReference, ) = recipient.parseV1Calldata();
<<<<<<< HEAD
        string memory axelarDestination = getAxelarChain(ERC7930.formatV1(chainType, chainReference, ""));
        bytes memory remoteGateway = getRemoteGateway(chainType, chainReference);
        _axelarGateway.callContract(
            axelarDestination,
            address(bytes20(remoteGateway)).toChecksumHexString(),
=======
        string memory axelarDestination = getAxelarChain(InteroperableAddress.formatV1(chainType, chainReference, ""));
        bytes memory remoteGateway = getRemoteGateway(chainType, chainReference);
        _axelarGateway.callContract(
            axelarDestination,
            address(bytes20(remoteGateway)).toChecksumHexString(), // TODO non-evm chains?
>>>>>>> dcebe28b
            adapterPayload
        );

        return sendId;
    }
}<|MERGE_RESOLUTION|>--- conflicted
+++ resolved
@@ -2,17 +2,10 @@
 
 pragma solidity ^0.8.27;
 
-<<<<<<< HEAD
-=======
 import {InteroperableAddress} from "@openzeppelin/contracts/utils/draft-InteroperableAddress.sol";
->>>>>>> dcebe28b
 import {Strings} from "@openzeppelin/contracts/utils/Strings.sol";
 import {IERC7786GatewaySource} from "../../interfaces/IERC7786.sol";
-<<<<<<< HEAD
-import {ERC7930} from "../../utils/ERC7930.sol";
-=======
 import {AxelarGatewayBase} from "./AxelarGatewayBase.sol";
->>>>>>> dcebe28b
 
 /**
  * @dev Implementation of an ERC-7786 gateway source adapter for the Axelar Network.
@@ -21,13 +14,8 @@
  * using the {sendMessage} function.
  */
 abstract contract AxelarGatewaySource is IERC7786GatewaySource, AxelarGatewayBase {
-<<<<<<< HEAD
-    using Strings for *;
-    using ERC7930 for bytes;
-=======
     using InteroperableAddress for bytes;
     using Strings for address;
->>>>>>> dcebe28b
 
     error UnsupportedNativeTransfer();
 
@@ -48,11 +36,7 @@
             revert UnsupportedAttribute(attributes[0].length < 0x04 ? bytes4(0) : bytes4(attributes[0][0:4]));
 
         // Create the package
-<<<<<<< HEAD
-        bytes memory sender = ERC7930.formatEvmV1(block.chainid, msg.sender);
-=======
         bytes memory sender = InteroperableAddress.formatEvmV1(block.chainid, msg.sender);
->>>>>>> dcebe28b
         bytes memory adapterPayload = abi.encode(sender, recipient, payload, attributes);
 
         // Emit event
@@ -61,19 +45,11 @@
 
         // Send the message
         (bytes2 chainType, bytes calldata chainReference, ) = recipient.parseV1Calldata();
-<<<<<<< HEAD
-        string memory axelarDestination = getAxelarChain(ERC7930.formatV1(chainType, chainReference, ""));
-        bytes memory remoteGateway = getRemoteGateway(chainType, chainReference);
-        _axelarGateway.callContract(
-            axelarDestination,
-            address(bytes20(remoteGateway)).toChecksumHexString(),
-=======
         string memory axelarDestination = getAxelarChain(InteroperableAddress.formatV1(chainType, chainReference, ""));
         bytes memory remoteGateway = getRemoteGateway(chainType, chainReference);
         _axelarGateway.callContract(
             axelarDestination,
             address(bytes20(remoteGateway)).toChecksumHexString(), // TODO non-evm chains?
->>>>>>> dcebe28b
             adapterPayload
         );
 
