--- conflicted
+++ resolved
@@ -18,14 +18,8 @@
  * contract MyAccountECDSA is Account, SignerECDSA, Initializable {
  *     constructor() EIP712("MyAccountECDSA", "1") {}
  *
-<<<<<<< HEAD
- *     function initializeSigner(address signerAddr) external {
- *       // Will revert if the signer is already initialized
- *       _initializeSigner(signerAddr);
-=======
  *     function initialize(address signerAddr) public initializer {
  *       _setSigner(signerAddr);
->>>>>>> 37dfb6e9
  *     }
  * }
  * ```
