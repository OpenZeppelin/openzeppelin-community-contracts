--- conflicted
+++ resolved
@@ -6,20 +6,10 @@
 A collection of contracts and libraries that implement various signature validation schemes and cryptographic primitives. These utilities enable secure authentication, multisignature operations, and advanced cryptographic operations in smart contracts.
 
  * {ZKEmailUtils}: Library for ZKEmail signature validation utilities, enabling email-based authentication through zero-knowledge proofs.
-<<<<<<< HEAD
- * {SignerZKEmail}: Implementation of an {AbstractSigner} that enables email-based authentication through zero-knowledge proofs.
- * {ERC7913ZKEmailVerifier}: Ready to use ERC-7913 signature verifiers for P256, RSA keys, and ZKEmail.
-=======
  * {WebAuthn}: Library for verifying WebAuthn Authentication Assertions.
- * {AbstractSigner}: Abstract contract for internal signature validation in smart contracts.
- * {ERC7739}: An abstract contract to validate signatures following the rehashing scheme from `ERC7739Utils`.
- * {SignerECDSA}, {SignerP256}, {SignerRSA}: Implementations of an {AbstractSigner} with specific signature validation algorithms.
- * {SignerERC7702}: Implementation of {AbstractSigner} that validates signatures using the contract's own address as the signer, useful for delegated accounts following EIP-7702.
- * {SignerERC7913}, {MultiSignerERC7913}, {MultiSignerERC7913Weighted}: Implementations of {AbstractSigner} that validate signatures based on ERC-7913. Including a simple and weighted multisignature scheme.
  * {SignerZKEmail}: Implementation of an {AbstractSigner} that enables email-based authentication through zero-knowledge proofs.
  * {SignerWebAuthn}: Implementation of {SignerP256} that supports WebAuthn authentication assertions.
- * {ERC7913P256Verifier}, {ERC7913RSAVerifier}, {ERC7913ZKEmailVerifier}: Ready to use ERC-7913 signature verifiers for P256, RSA keys, and ZKEmail.
->>>>>>> d16e10f1
+ * {ERC7913ZKEmailVerifier}: Ready to use ERC-7913 signature verifiers for ZKEmail.
 
 == Utils
 
@@ -35,5 +25,4 @@
 
 == Verifiers
 
-
 {{ERC7913ZKEmailVerifier}}