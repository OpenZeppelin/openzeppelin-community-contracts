// SPDX-License-Identifier: MIT

pragma solidity ^0.8.27;

import {AbstractSigner} from "./AbstractSigner.sol";
import {ERC7913Utils} from "./ERC7913Utils.sol";
import {EnumerableSetExtended} from "../../utils/structs/EnumerableSetExtended.sol";
import {Calldata} from "@openzeppelin/contracts/utils/Calldata.sol";
import {SafeCast} from "@openzeppelin/contracts/utils/math/SafeCast.sol";

/**
 * @dev Implementation of {AbstractSigner} using multiple ERC-7913 signers with a threshold-based
 * signature verification system.
 *
 * This contract allows managing a set of authorized signers and requires a minimum number of
 * signatures (threshold) to approve operations. It uses ERC-7913 formatted signers, which
 * concatenate a verifier address and a key: `verifier || key`.
 *
 * Example of usage:
 *
 * ```solidity
 * contract MyMultiSignerAccount is Account, MultiSignerERC7913, Initializable {
 *     constructor() EIP712("MyMultiSignerAccount", "1") {}
 *
 *     function initialize(bytes[] memory signers, uint256 threshold) public initializer {
 *         _addSigners(signers);
 *         _setThreshold(threshold);
 *     }
 *
 *     function addSigners(bytes[] memory signers) public onlyEntryPointOrSelf {
 *         _addSigners(signers);
 *     }
 *
 *     function removeSigners(bytes[] memory signers) public onlyEntryPointOrSelf {
 *         _removeSigners(signers);
 *     }
 *
 *     function setThreshold(uint256 threshold) public onlyEntryPointOrSelf {
 *         _setThreshold(threshold);
 *     }
 * }
 * ```
 *
 * IMPORTANT: Failing to properly initialize the signers and threshold either during construction
 * (if used standalone) or during initialization (if used as a clone) may leave the contract
 * either front-runnable or unusable.
 */
abstract contract MultiSignerERC7913 is AbstractSigner {
    using EnumerableSetExtended for EnumerableSetExtended.BytesSet;
    using ERC7913Utils for *;
    using SafeCast for uint256;

    EnumerableSetExtended.BytesSet private _signersSet;
    uint128 private _threshold;

    /// @dev Emitted when signers are added.
    event ERC7913SignersAdded(bytes[] indexed signers);

    /// @dev Emitted when signers are removed.
    event ERC7913SignersRemoved(bytes[] indexed signers);

    /// @dev Emitted when the threshold is updated.
    event ERC7913ThresholdSet(uint256 threshold);

    /// @dev The `signer` already exists.
    error MultiSignerERC7913AlreadyExists(bytes signer);

    /// @dev The `signer` does not exist.
    error MultiSignerERC7913NonexistentSigner(bytes signer);

    /// @dev The `signer` is less than 20 bytes long.
    error MultiSignerERC7913InvalidSigner(bytes signer);

    /// @dev The `threshold` is unreachable given the number of `signers`.
    error MultiSignerERC7913UnreachableThreshold(uint256 signers, uint256 threshold);

    /**
     * @dev Returns the set of authorized signers. Prefer {_signers} for internal use.
     *
     * WARNING: This operation copies the entire signers set to memory, which can be expensive. This is designed
     * for view accessors queried without gas fees. Using it in state-changing functions may become uncallable
     * if the signers set grows too large.
     */
    function signers() public view virtual returns (bytes[] memory) {
        return _signers().values();
    }

    /// @dev Returns whether the `signer` is an authorized signer.
    function isSigner(bytes memory signer) public view virtual returns (bool) {
        return _signers().contains(signer);
    }

    /// @dev Returns the minimum number of signers required to approve a multisignature operation.
    function threshold() public view virtual returns (uint256) {
        return _threshold;
    }

    /// @dev Returns the set of authorized signers.
    function _signers() internal view virtual returns (EnumerableSetExtended.BytesSet storage) {
        return _signersSet;
    }

    /**
     * @dev Adds the `newSigners` to those allowed to sign on behalf of this contract.
     * Internal version without access control.
     *
     * Requirements:
     *
     * * Each of `newSigners` must be at least 20 bytes long. Reverts with {MultiSignerERC7913InvalidSigner} if not.
     * * Each of `newSigners` must not be authorized. See {isSigner}. Reverts with {MultiSignerERC7913AlreadyExists} if so.
     */
    function _addSigners(bytes[] memory newSigners) internal virtual {
        uint256 newSignersLength = newSigners.length;
        for (uint256 i = 0; i < newSignersLength; i++) {
            bytes memory signer = newSigners[i];
            require(signer.length >= 20, MultiSignerERC7913InvalidSigner(signer));
            require(_signers().add(signer), MultiSignerERC7913AlreadyExists(signer));
        }
        emit ERC7913SignersAdded(newSigners);
    }

    /**
     * @dev Removes the `oldSigners` from the authorized signers. Internal version without access control.
     *
     * Requirements:
     *
     * * Each of `oldSigners` must be authorized. See {isSigner}. Otherwise {MultiSignerERC7913NonexistentSigner} is thrown.
     * * See {_validateReachableThreshold} for the threshold validation.
     */
    function _removeSigners(bytes[] memory oldSigners) internal virtual {
        uint256 oldSignersLength = oldSigners.length;
        for (uint256 i = 0; i < oldSignersLength; i++) {
            bytes memory signer = oldSigners[i];
            require(_signers().remove(signer), MultiSignerERC7913NonexistentSigner(signer));
        }
        _validateReachableThreshold();
        emit ERC7913SignersRemoved(oldSigners);
    }

    /**
     * @dev Sets the signatures `threshold` required to approve a multisignature operation.
     * Internal version without access control.
     *
     * Requirements:
     *
     * * See {_validateReachableThreshold} for the threshold validation.
     */
    function _setThreshold(uint256 newThreshold) internal virtual {
        _threshold = newThreshold.toUint128();
        _validateReachableThreshold();
        emit ERC7913ThresholdSet(newThreshold);
    }

    /**
     * @dev Validates the current threshold is reachable.
     *
     * Requirements:
     *
     * * The {signers}'s length must be `>=` to the {threshold}. Throws {MultiSignerERC7913UnreachableThreshold} if not.
     */
    function _validateReachableThreshold() internal view virtual {
        uint256 totalSigners = _signers().length();
        uint256 currentThreshold = threshold();
        require(
            totalSigners >= currentThreshold,
            MultiSignerERC7913UnreachableThreshold(totalSigners, currentThreshold)
        );
    }

    /**
     * @dev Decodes, validates the signature and checks the signers are authorized.
     * See {_validateSignatures} and {_validateThreshold} for more details.
     *
     * Example of signature encoding:
     *
     * ```solidity
     * // Encode signers (verifier || key)
     * bytes memory signer1 = abi.encodePacked(verifier1, key1);
     * bytes memory signer2 = abi.encodePacked(verifier2, key2);
     *
     * // Order signers by their id
     * if (keccak256(signer1) > keccak256(signer2)) {
     *     (signer1, signer2) = (signer2, signer1);
     *     (signature1, signature2) = (signature2, signature1);
     * }
     *
     * // Assign ordered signers and signatures
     * bytes[] memory signers = new bytes[](2);
     * bytes[] memory signatures = new bytes[](2);
     * signers[0] = signer1;
     * signatures[0] = signature1;
     * signers[1] = signer2;
     * signatures[1] = signature2;
     *
     * // Encode the multi signature
     * bytes memory signature = abi.encode(signers, signatures);
     * ```
     *
     * Requirements:
     *
     * * The `signature` must be encoded as `abi.encode(signers, signatures)`.
     */
    function _rawSignatureValidation(
        bytes32 hash,
        bytes calldata signature
    ) internal view virtual override returns (bool) {
        if (signature.length == 0) return false; // For ERC-7739 compatibility
        (bytes[] memory signingSigners, bytes[] memory signatures) = abi.decode(signature, (bytes[], bytes[]));
        if (signingSigners.length != signatures.length) return false;
        return _validateThreshold(signingSigners) && _validateSignatures(hash, signingSigners, signatures);
    }

    /**
     * @dev Validates the signatures using the signers and their corresponding signatures.
     * Returns whether whether the signers are authorized and the signatures are valid for the given hash.
     *
     * IMPORTANT: For simplicity, this contract assumes that the signers are ordered by their `keccak256` hash
     * to avoid duplication when iterating through the signers (i.e. `keccak256(signer1) < keccak256(signer2)`).
     * The function will return false if the signers are not ordered.
     *
     * Requirements:
     *
     * * The `signatures` arrays must be at least as large as the `signingSigners` arrays. Panics otherwise.
     */
    function _validateSignatures(
        bytes32 hash,
        bytes[] memory signingSigners,
        bytes[] memory signatures
    ) internal view virtual returns (bool valid) {
        uint256 signersLength = signingSigners.length;
        for (uint256 i = 0; i < signersLength; i++) {
            if (!isSigner(signingSigners[i])) {
                return false;
            }
        }
<<<<<<< HEAD
        return hash.areValidNSignaturesNow(signingSigners, signatures, signerId);
=======
        return hash.areValidSignaturesNow(signingSigners, signatures);
>>>>>>> 73e5f0ae
    }

    /**
     * @dev Validates that the number of signers meets the {threshold} requirement.
     * Assumes the signers were already validated. See {_validateSignatures} for more details.
     */
    function _validateThreshold(bytes[] memory validatingSigners) internal view virtual returns (bool) {
        return validatingSigners.length >= threshold();
    }
}<|MERGE_RESOLUTION|>--- conflicted
+++ resolved
@@ -233,11 +233,7 @@
                 return false;
             }
         }
-<<<<<<< HEAD
-        return hash.areValidNSignaturesNow(signingSigners, signatures, signerId);
-=======
         return hash.areValidSignaturesNow(signingSigners, signatures);
->>>>>>> 73e5f0ae
     }
 
     /**
