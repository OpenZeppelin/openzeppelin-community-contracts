= Utilities

[.readme-notice]
NOTE: This document is better viewed at https://docs.openzeppelin.com/community-contracts/utils

Miscellaneous contracts and libraries containing utility functions you can use to improve security, work with new data types, or safely use low-level primitives.

 * {AbstractSigner}: Abstract contract for internal signature validation in smart contracts.
 * {ERC7739}: An abstract contract to validate signatures following the rehashing scheme from `ERC7739Utils`.
 * {ERC7739Utils}: Utilities library that implements a defensive rehashing mechanism to prevent replayability of smart contract signatures based on ERC-7739.
 * {ERC7913Utils}: utilities library that implements ERC-7913 signature verification with fallback to ERC-1271 and ECDSA.
 * {SignerECDSA}, {SignerP256}, {SignerRSA}: Implementations of an {AbstractSigner} with specific signature validation algorithms.
 * {SignerERC7702}: Implementation of {AbstractSigner} that validates signatures using the contract's own address as the signer, useful for delegated accounts following EIP-7702.
 * {SignerERC7913}, {MultiSignerERC7913}, {MultiSignerERC7913Weighted}: Implementations of {AbstractSigner} that validate signatures based on ERC-7913. Including a simple and weighted multisignature scheme.
<<<<<<< HEAD
 * {ERC7913SignatureVerifierP256}, {ERC7913SignatureVerifierRSA}, {ERC7913SignatureVerifierZKEmail}: Ready to use ERC-7913 signature verifiers for P256, RSA keys, and ZKEmail.
=======
 * {ERC7913P256Verifier}, {ERC7913RSAVerifier}: Ready to use ERC-7913 signature verifiers for P256 and RSA keys
>>>>>>> c09108f7
 * {SignerZKEmail}: Implementation of an {AbstractSigner} that enables email-based authentication through zero-knowledge proofs.
 * {ZKEmailUtils}: Library for ZKEmail signature validation utilities, enabling email-based authentication through zero-knowledge proofs.
 * {EnumerableSetExtended} and {EnumerableMapExtended}: Extensions of the `EnumerableSet` and `EnumerableMap` libraries with more types, including non-value types.
 * {Masks}: Library to handle `bytes32` masks.

== Cryptography

{{ERC7739}}

{{ERC7739Utils}}

{{ZKEmailUtils}}

=== Abstract Signers

{{AbstractSigner}}

{{SignerECDSA}}

{{SignerERC7913}}

{{MultiSignerERC7913}}

{{MultiSignerERC7913Weighted}}

{{SignerP256}}

{{SignerERC7702}}

{{SignerRSA}}

{{SignerZKEmail}}

=== ERC-7913

{{ERC7913Utils}}

{{ERC7913P256Verifier}}

{{ERC7913RSAVerifier}}

{{ERC7913SignatureVerifierZKEmail}}

== Structs

{{EnumerableSetExtended}}

{{EnumerableMapExtended}}

== Libraries

{{Masks}}<|MERGE_RESOLUTION|>--- conflicted
+++ resolved
@@ -12,11 +12,7 @@
  * {SignerECDSA}, {SignerP256}, {SignerRSA}: Implementations of an {AbstractSigner} with specific signature validation algorithms.
  * {SignerERC7702}: Implementation of {AbstractSigner} that validates signatures using the contract's own address as the signer, useful for delegated accounts following EIP-7702.
  * {SignerERC7913}, {MultiSignerERC7913}, {MultiSignerERC7913Weighted}: Implementations of {AbstractSigner} that validate signatures based on ERC-7913. Including a simple and weighted multisignature scheme.
-<<<<<<< HEAD
  * {ERC7913SignatureVerifierP256}, {ERC7913SignatureVerifierRSA}, {ERC7913SignatureVerifierZKEmail}: Ready to use ERC-7913 signature verifiers for P256, RSA keys, and ZKEmail.
-=======
- * {ERC7913P256Verifier}, {ERC7913RSAVerifier}: Ready to use ERC-7913 signature verifiers for P256 and RSA keys
->>>>>>> c09108f7
  * {SignerZKEmail}: Implementation of an {AbstractSigner} that enables email-based authentication through zero-knowledge proofs.
  * {ZKEmailUtils}: Library for ZKEmail signature validation utilities, enabling email-based authentication through zero-knowledge proofs.
  * {EnumerableSetExtended} and {EnumerableMapExtended}: Extensions of the `EnumerableSet` and `EnumerableMap` libraries with more types, including non-value types.
