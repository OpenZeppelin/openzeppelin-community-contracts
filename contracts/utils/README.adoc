--- conflicted
+++ resolved
@@ -8,14 +8,11 @@
  * {AbstractSigner}: Abstract contract for internal signature validation in smart contracts.
  * {ERC7739}: An abstract contract to validate signatures following the rehashing scheme from `ERC7739Utils`.
  * {ERC7739Utils}: Utilities library that implements a defensive rehashing mechanism to prevent replayability of smart contract signatures based on ERC-7739.
-<<<<<<< HEAD
  * {ERC7913Utils}: utilities library that implements ERC-7913 signature verification with fallback to ERC-1271 and ECDSA.
  * {SignerECDSA}, {SignerERC7913}, {SignerP256}, {SignerRSA}: Implementations of an {AbstractSigner} with specific signature validation algorithms.
  * {ERC7913SignatureVerifierP256}, {ERC7913SignatureVerifierRSA}: Ready to use ERC-7913 signature verifiers for P256 and RSA keys
-=======
  * {SignerECDSA}, {SignerP256}, {SignerRSA}: Implementations of an {AbstractSigner} with specific signature validation algorithms.
  * {EnumerableSetExtended} and {EnumerableMapExtended}: Extensions of the `EnumerableSet` and `EnumerableMap` libraries with more types, including non-value types.
->>>>>>> 10c435a4
  * {Masks}: Library to handle `bytes32` masks.
 
 == Cryptography
@@ -38,7 +35,6 @@
 
 {{SignerRSA}}
 
-<<<<<<< HEAD
 === ERC-7913
 
 {{ERC7913Utils}}
@@ -46,13 +42,12 @@
 {{ERC7913SignatureVerifierP256}}
 
 {{ERC7913SignatureVerifierRSA}}
-=======
+
 == Structs
 
 {{EnumerableSetExtended}}
 
 {{EnumerableMapExtended}}
->>>>>>> 10c435a4
 
 == Libraries
 
