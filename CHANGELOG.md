--- conflicted
+++ resolved
@@ -1,12 +1,8 @@
-<<<<<<< HEAD
 ## 23-12-2024
 
 - `AccountERC7821`: Account implementation that implements ERC-7821 for minimal batch execution interface. No support for additional `opData` is included.
 
-## XX-XX-2024
-=======
 ## 16-12-2024
->>>>>>> dc1556f5
 
 - `AccountCore`: Added a simple ERC-4337 account implementation with minimal logic to process user operations.
 - `Account`: Extensions of AccountCore with recommended features that most accounts should have.
