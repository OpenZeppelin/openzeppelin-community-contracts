--- conflicted
+++ resolved
@@ -1,8 +1,7 @@
-<<<<<<< HEAD
 ## XX-XX-XXXX
 
 - `EnumerableSetExtended` and `EnumerableMapExtended`: Extensions of the `EnumerableSet` and `EnumerableMap` libraries with more types, including non-value types.
-=======
+
 ## 03-04-2025
 
 - `PaymasterERC20`: Extension of `PaymasterCore` that sponsors user operations against payment in ERC-20 tokens.
@@ -12,7 +11,6 @@
 
 - Deprecate `Account` and rename `AccountCore` to `Account`.
 - Update `Account` and `Paymaster` to support entrypoint v0.8.0.
->>>>>>> 30ed769d
 
 ## 07-03-2025
 
