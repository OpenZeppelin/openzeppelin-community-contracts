--- conflicted
+++ resolved
@@ -1,12 +1,10 @@
-<<<<<<< HEAD
 ## XX-XX-XXXX
 
 - `EnumerableSetExtended` and `EnumerableMapExtended`: Extensions of the `EnumerableSet` and `EnumerableMap` libraries with more types, including non-value types.
-=======
+
 ## 07-03-2025
 
 - `ERC7786Aggregator`: Add an aggregator that implements a meta gateway on top of multiple ERC-7786 gateways.
->>>>>>> 30ad9107
 
 ## 31-01-2025
 
