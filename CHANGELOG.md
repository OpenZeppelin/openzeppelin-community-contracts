--- conflicted
+++ resolved
@@ -1,14 +1,12 @@
-<<<<<<< HEAD
 ## XX-XX-XXXX
 
 - `PaymasterNFT`: Extension of `PaymasterCore` that approves sponsoring of user operation based on ownership of an ERC-721 NFT.
 - `PaymasterERC20`: Extension of `PaymasterCore` that sponsors user operations against payment in ERC-20 tokens.
-=======
+
 ## 28-03-2025
 
 - Deprecate `Account` and rename `AccountCore` to `Account`.
 - Update `Account` and `Paymaster` to support entrypoint v0.8.0.
->>>>>>> 139b11f9
 
 ## 07-03-2025
 
