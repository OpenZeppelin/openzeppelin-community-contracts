--- conflicted
+++ resolved
@@ -1,13 +1,11 @@
-<<<<<<< HEAD
 ## XX-XX-XXXX
 
 - `PaymasterNFT`: Extension of `PaymasterCore` that approves sponsoring of user operation based on ownership of an ERC-721 NFT.
 - `PaymasterERC20`: Extension of `PaymasterCore` that sponsors user operations against payment in ERC-20 tokens.
-=======
+
 ## 07-03-2025
 
 - `ERC7786Aggregator`: Add an aggregator that implements a meta gateway on top of multiple ERC-7786 gateways.
->>>>>>> 11b7d487
 
 ## 31-01-2025
 
