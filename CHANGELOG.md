<<<<<<< HEAD
## XX-XX-XXXX

- Remove `WebAuthn`, `SignerWebAuthn`, `ERC7913WebAuthnVerifier`. These contracts were migrated to `@openzeppelin/contracts>=5.5.0`.
=======
## 17-10-2025

- `TimelockControllerEnumerable`: Add enumerable extension of `TimelockController` allowing easy listing/enumeration of scheduled operations and operation batches, with view accessors for indexed/ranged queries and more informative revert errors.

## 25-09-2025

- Split `IERC7943` into `IERC7943Fungible`, `IERC7943NonFungible`, and `IERC7943MultiToken` interfaces for fungible, non-fungible, and multi-token support, respectively.

## 17-09-2025

- `ERC7786Attributes`: Add utility library for parsing and processing ERC-7786 attributes, including safe decoding of `requestRelay(uint256,uint256,address)` attributes from calldata.
- `WormholeGatewayAdapter`: Add ERC-7786 compliant crosschain gateway for sending and receiving messages via Wormhole, supporting request relays and atomic or deferred delivery flows.

## 09-09-2025

- `DKIMRegistry`: Add implementation of ERC-7969 to enable onchain verification of DomainKeys Identified Mail (DKIM) signatures.

## 17-08-2025

- `ERC20Freezable`: Add extension of ERC-20 that allows freezing specific amounts of tokens per account, preventing transfers until unfrozen while maintaining full visibility of balances.
- `ERC20Restricted`: Add extension of ERC-20 that implements user account transfer restrictions through allowlist/blocklist functionality based on ERC-7943.
- `ERC20uRWA`: Add comprehensive ERC-20 extension implementing ERC-7943 specification for unified Real World Assets (uRWAs) with freezing, restrictions, and forced transfer capabilities.
- `ERC20Custodian`: Deprecate in favor of `ERC20Freezable`.
- `ERC20Allowlist`, `ERC20Blocklist`: Deprecate in favor of `ERC20Restricted`.

## 14-08-2025

- `ZKEmailUtils`: Add `tryDecodeEmailProof` function for safe calldata decoding with comprehensive bounds checking and validation for `EmailProof` struct.
- `ZKEmailUtils`: Update `isValidZKEmail` to receive `EmailProof` struct directly instead of `EmailAuthMsg` struct.
- `SignerZKEmail`: Remove `templateId` functionality and switch from `EmailAuthMsg` to direct `EmailProof` validation for streamlined signature verification.
- `ERC7913ZKEmailVerifier`: Remove `templateId` from signature validation logic and update `_decodeKey` function to directly decode `EmailProof` struct.
>>>>>>> 81b0bc8f

## 09-08-2025

- `ZKEmailUtils`: Simplify library implementation and remove `Verifier.sol` indirection for cleaner integration with a Groth16Verifier.

## 24-07-2025

- `ERC7786Receiver`: Rename `executeMessage` to `receiveMessage` to align with ERC-7786 specification, remove `attributes` parameter for simplified message handling.

## 22-07-2025

- `WebAuthn`: Replace `verifyMinimal` with `verify` as the standard method, add `verify(challenge, auth, qx, qy, requireUV)` variant for UV flag control, improve backup eligibility/state validation, and make authenticator data flags constants internal for better accessibility.

## 21-07-2025

- Remove `ERC20Bridgeable`. Migrated to `@openzeppelin/contracts>=5.4.0`.

## 19-07-2025

- Remove `Account`, `AccountERC7579`, `AccountERC7579Hooked`, `ERC7812`, `ERC7739Utils`, `ERC7913Utils`, `AbstractSigner`, `SignerECDSA`, `SignerP256`, `SignerRSA`, `SignerERC7702`, `SignerERC7913`, `MultiSignerERC7913`, `MultiSignerERC7913Weighted`, `ERC7913P256Verifier`, `ERC7913PRSAVerifier`. These contracts were migrated to `@openzeppelin/contracts>=5.4.0`.

## 11-07-2025

- `IERC7943`: Add interface for uRWAs (ERC-7943) supporting frozen tokens, forced transfers, and compliance features.

## 16-07-2025

- `ERC7913WebAuthnVerifier`: Add an ERC-7913 signature verifier that supports WebAuthn authentication assertions using P256 keys.

## 08-07-2025

- `WebAuthn.sol`: Add library for on-chain verification of WebAuthn authentication assertions and P256 signatures.
- `SignerWebAuthn.sol`: Add abstract contract for signature validation using WebAuthn or raw P256 signatures.
- `ERC7579SelectorExecutor.sol`: Add an ERC-7579 executor module restricting execution to authorized function selectors per account.
- `ERC7579MultisigStorage.sol`: Add an ERC-7579 multisig module supporting presigned approvals stored in contract storage.

## 23-06-2025

- `AxelarGatewayBase`, `AxelarGatewayDestination`, `AxelarGatewaySource`, `ERC7786Receiver` and `ERC7786Aggregator`: Changed support from CAIP addresses to ERC-7930 addresses.
- `ERC7786Aggregator`: Renamed to `ERC7786OpenBridge`.

## 20-06-2025

- `EnumerableMap`: Add `keys(uint256,uint256)` that returns a subset (slice) of the keys in the map.
- `EnumerableSet`: Add `values(uint256,uint256)` that returns a subset (slice) of the values in the set.

## 03-06-2025

- Moved `ERC7739Utils`, `ERC7913Utils`, `ZKEmailUtils`, abstract signers and ERC-7913 verifiers to `/contracts/utils/cryptography`

## 15-05-2025

- `ERC7579Multisig`: Add an abstract multisig module for ERC-7579 accounts using ERC-7913 signer keys.
- `ERC7579MultisigWeighted`: Add an abstract weighted multisig module that allows different weights to be assigned to signers.
- `ERC7579MultisigConfirmation`: Add an abstract confirmation-based multisig module that each signer to provide a confirmation signature.
- `ERC7579Executor`: Add an executor module that enables executing calls from accounts where the it's installed.
- `ERC7579DelayedExecutor`: Add executor module that adds a delay before executing an account operation.

## 06-05-2025

- `ERC7913ZKEmailVerifier`: Add ERC-7913 signature verifier that enables email-based authentication through zero-knowledge proofs.

## 05-05-2025

- `PaymasterERC20Guarantor`: Add extension of `PaymasterERC20` that enables third parties to guarantee user operations by prefunding gas costs upfront, with repayment handling for successful operations.
- `ERC7579Validator`: Add abstract validator module for ERC-7579 accounts that provides base implementation for signature validation.
- `ERC7579Signature`: Add implementation of `ERC7579Validator` that enables ERC-7579 accounts to integrate with address-less cryptographic keys and account signatures through ERC-7913 signature verification.

## 29-04-2025

- `ERC7913Utils`: Add `areValidSignaturesNow` function to verify multiple signatures from a set of ordered signers.

## 21-04-2025

- `MultiSignerERC7913`: Implementation of `AbstractSigner` that supports multiple ERC-7913 signers with a threshold-based signature verification system.
- `MultiSignerERC7913Weighted`: Extension of `MultiSignerERC7913` that supports assigning different weights to each signer, enabling more flexible governance schemes.

## 16-04-2025

- `ZKEmailUtils`: Add library for ZKEmail signature validation utilities that enables email-based authentication through zero-knowledge proofs, with support for DKIM verification and command template validation.
- `SignerZKEmail`: Add implementation of `AbstractSigner` that enables accounts to use ZKEmail signatures for authentication, leveraging DKIM registry and zero-knowledge proof verification.

## 12-04-2025

- `SignerERC7913`: Abstract signer that verifies signatures using the ERC-7913 workflow.
- `ERC7913P256Verifier` and `ERC7913RSAVerifier`: Ready to use ERC-7913 verifiers that implement key verification for P256 (secp256r1) and RSA keys.
- `ERC7913Utils`: Utilities library for verifying signatures by ERC-7913 formatted signers.

## 11-04-2025

- `EnumerableSetExtended` and `EnumerableMapExtended`: Extensions of the `EnumerableSet` and `EnumerableMap` libraries with more types, including non-value types.

## 03-04-2025

- `PaymasterERC20`: Extension of `PaymasterCore` that sponsors user operations against payment in ERC-20 tokens.
- `PaymasterERC721Owner`: Extension of `PaymasterCore` that approves sponsoring of user operation based on ownership of an ERC-721 NFT.

## 28-03-2025

- Deprecate `Account` and rename `AccountCore` to `Account`.
- Update `Account` and `Paymaster` to support entrypoint v0.8.0.

## 07-03-2025

- `ERC7786Aggregator`: Add an aggregator that implements a meta gateway on top of multiple ERC-7786 gateways.

## 31-01-2025

- `PaymasterCore`: Add a simple ERC-4337 paymaster implementation with minimal logic.
- `PaymasterSigner`: Extension of `PaymasterCore` that approves sponsoring of user operation based on a cryptographic signature verified by the paymaster.

## 15-01-2025

- `AccountCore`: Add an internal `_validateUserOp` function to validate user operations.
- `AccountERC7579`: Extension of `AccountCore` that implements support for ERC-7579 modules of type executor, validator, and fallback handler.
- `AccountERC7579Hooked`: Extension of `AccountERC7579` that implements support for ERC-7579 hook modules.

## 13-01-2025

- Rename `ERC7739Signer` into `ERC7739` to avoid confusion with the `AbstractSigner` family of contracts.
- Remove `AccountERC7821` in favor of `ERC7821`, an ERC-7821 implementation that doesn't rely on (but is compatible with) `AccountCore`.

## 23-12-2024

- `AccountERC7821`: Account implementation that implements ERC-7821 for minimal batch execution interface. No support for additional `opData` is included.

## 16-12-2024

- `AccountCore`: Added a simple ERC-4337 account implementation with minimal logic to process user operations.
- `Account`: Extensions of AccountCore with recommended features that most accounts should have.
- `AbstractSigner`, `SignerECDSA`, `SignerP256`, and `SignerRSA`: Add an abstract contract, and various implementations, for contracts that deal with signature verification. Used by AccountCore and `ERC7739Utils.
- `SignerERC7702`: Implementation of `AbstractSigner` for Externally Owned Accounts (EOAs). Useful with ERC-7702.

## 13-12-2024

- `ERC20Bridgeable`: Extension of ERC-20 that implements a minimal token interface for cross-chain transfers following ERC-7802.

## 29-11-2024

- `ERC7786Receiver`: ERC-7786 generic cross-chain message receiver contract.
- `AxelarGatewayBase`: Cross-chain gateway adapter for the Axelar Network following ERC-7786 that tracks destination gateways and CAIP-2 equivalences.
- `AxelarGatewayDestination`: ERC-7786 gateway destination adapter for the Axelar Network used to receive cross-chain messages.
- `AxelarGatewaySource`: ERC-7786 gateway source adapter for the Axelar Network used to send cross-chain messages.
- `AxelarGatewayDuplex`: Both a destination and source adapter following ERC-7786 for the Axelar Network used to send and receive cross-chain messages.

## 06-11-2024

- `ERC7739Utils`: Add a library that implements a defensive rehashing mechanism to prevent replayability of smart contract signatures based on the ERC-7739.
- `ERC7739Signer`: An abstract contract to validate signatures following the rehashing scheme from `ERC7739Utils`.

## 15-10-2024

- `ERC20Collateral`: Extension of ERC-20 that limits the supply of tokens based on a collateral and time-based expiration.

## 10-10-2024

- `ERC20Allowlist`: Extension of ERC-20 that implements an allow list to enable token transfers, disabled by default.
- `ERC20Blocklist`: Extension of ERC-20 that implements a block list to restrict token transfers, enabled by default.
- : Deprecate in favor of `ERC20Freezable`.: Extension of ERC-20 that allows a custodian to freeze user's tokens by a certain amount.

## 03-10-2024

- `OnTokenTransferAdapter`: An adapter that exposes `transferAndCall` on top of an ERC-1363 receiver.

## 15-05-2024

- `HybridProxy`: Add a proxy contract that can either use a beacon to retrieve the implementation or fallback to an address in the ERC-1967's implementation slot.

## 11-05-2024

- `AccessManagerLight`: Add a simpler version of the `AccessManager` in OpenZeppelin Contracts.
- `ERC4626Fees`: Extension of ERC-4626 that implements fees on entry and exit from the vault.
- `Masks`: Add library to handle `bytes32` masks.<|MERGE_RESOLUTION|>--- conflicted
+++ resolved
@@ -1,8 +1,7 @@
-<<<<<<< HEAD
-## XX-XX-XXXX
+## 02-11-2025
 
 - Remove `WebAuthn`, `SignerWebAuthn`, `ERC7913WebAuthnVerifier`. These contracts were migrated to `@openzeppelin/contracts>=5.5.0`.
-=======
+
 ## 17-10-2025
 
 - `TimelockControllerEnumerable`: Add enumerable extension of `TimelockController` allowing easy listing/enumeration of scheduled operations and operation batches, with view accessors for indexed/ranged queries and more informative revert errors.
@@ -34,7 +33,6 @@
 - `ZKEmailUtils`: Update `isValidZKEmail` to receive `EmailProof` struct directly instead of `EmailAuthMsg` struct.
 - `SignerZKEmail`: Remove `templateId` functionality and switch from `EmailAuthMsg` to direct `EmailProof` validation for streamlined signature verification.
 - `ERC7913ZKEmailVerifier`: Remove `templateId` from signature validation logic and update `_decodeKey` function to directly decode `EmailProof` struct.
->>>>>>> 81b0bc8f
 
 ## 09-08-2025
 
