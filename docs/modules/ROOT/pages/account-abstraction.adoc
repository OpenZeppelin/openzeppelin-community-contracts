--- conflicted
+++ resolved
@@ -56,7 +56,6 @@
 include::api:example$account/MyAccountRSA.sol[]
 ----
 
-<<<<<<< HEAD
 For email-based authentication, the library provides xref:api:utils.adoc#SignerZKEmail[`SignerZKEmail`], which enables secure authentication through email messages using zero-knowledge proofs. This implementation leverages DKIM signatures from a trusted registry and a verifier contract to ensure email authenticity without revealing sensitive information.
 
 The validation process involves several key components:
@@ -82,7 +81,6 @@
 
 WARNING: Leaving any of the required components uninitialized may leave the account unusable since no proper authentication mechanism would be associated with it.
 
-=======
 For more advanced use cases where you need to support keys that don't have their own Ethereum address (like hardware devices or non-Ethereum cryptographic curves), you can use xref:api:utils.adoc#SignerERC7913[`SignerERC7913`]. This implementation allows for signature verification using ERC-7913 compatible verifiers.
 
 [source,solidity]
@@ -90,7 +88,6 @@
 include::api:example$account/MyAccountERC7913.sol[]
 ----
 
->>>>>>> 53f590e4
 == Account Factory
 
 The first time a user sends an user operation, the account will be created deterministically (i.e. its code and address can be predicted) using the the `initCode` field in the UserOperation. This field contains both the address of a smart contract (the factory) and the data required to call it and deploy the smart account.
